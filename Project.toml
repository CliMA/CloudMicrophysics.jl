name = "CloudMicrophysics"
uuid = "6a9e3e04-43cd-43ba-94b9-e8782df3c71b"
authors = ["Climate Modeling Alliance"]
<<<<<<< HEAD
version = "0.10.1"
=======
version = "0.10.2"
>>>>>>> 082ad936

[deps]
DocStringExtensions = "ffbed154-4ef7-542d-bbb7-c09d3a79fcae"
SpecialFunctions = "276daf66-3868-5448-9aa4-cd146d93841b"
Thermodynamics = "b60c26fb-14c3-4610-9d3e-2d17fe7ff00c"

[compat]
DocStringExtensions = "0.8, 0.9"
SpecialFunctions = "1, 2"
Thermodynamics = "0.9, 0.10"
julia = "1.5"<|MERGE_RESOLUTION|>--- conflicted
+++ resolved
@@ -1,11 +1,7 @@
 name = "CloudMicrophysics"
 uuid = "6a9e3e04-43cd-43ba-94b9-e8782df3c71b"
 authors = ["Climate Modeling Alliance"]
-<<<<<<< HEAD
-version = "0.10.1"
-=======
-version = "0.10.2"
->>>>>>> 082ad936
+version = "0.10.3"
 
 [deps]
 DocStringExtensions = "ffbed154-4ef7-542d-bbb7-c09d3a79fcae"
