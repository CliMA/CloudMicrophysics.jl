# The citation keys have been formatted as:
#    Last author name (titlecase), followed by
#    (no characters in-between) the year.

@article{Abdul-Razzaketal1998,
  author = {Abdul-Razzak, Hayder and Ghan, Steven J. and Rivera-Carpio, Carlos},
  title = {A parameterization of aerosol activation: 1. Single aerosol type},
  journal = {Journal of Geophysical Research: Atmospheres},
  volume = {103},
  number = {D6},
  pages = {6123-6131},
  doi = {10.1029/97JD03735},
  year = {1998}
}

@article{Abdul-RazzakandGhan2000,
  author = {Abdul-Razzak, Hayder and Ghan, Steven J.},
  title = {A parameterization of aerosol activation: 2. Multiple aerosol types},
  journal = {Journal of Geophysical Research: Atmospheres},
  volume = {105},
  number = {D5},
  pages = {6837-6844},
  doi = {10.1029/1999JD901161},
  year = {2000}
}

@article{Beheng1994,
  title = {A parameterization of warm cloud microphysical conversion processes},
  author = {Beheng, K.D.},
  journal = {Atmospheric Research},
  volume = {33},
  number = {1-4},
  pages = {193--206},
  year = {1994},
  doi = {10.1016/0169-8095(94)90020-5}
}

@article{BrownFrancis1995,
  title = {Improved Measurements of the Ice Water Content in Cirrus Using a Total-Water Probe},
  author = {Philip R. A. Brown and Peter N. Francis},
  journal = {Journal of Atmospheric and Oceanic Technology},
  volume = {12},
  number = {2},
  pages = {410--414},
  year = {1995},
  doi = {10.1175/1520-0426(1995)012<0410:IMOTIW>2.0.CO;2}
}

@article{Desai2019,
  title = {Aerosol-Mediated Glaciation of Mixed-Phase Clouds: Steady-State Laboratory Measurements},
  author = {Desai, Neel and Chandrakar, KK and Kinney, G and Cantrell, W and Shaw, RA},
  journal = {Geophysical Research Letters},
  volume = {46},
  number = {15},
  pages = {9154--9162},
  year = {2019},
  doi = {10.1029/2019GL083503},
  publisher = {Wiley Online Library}
}

@article{Dunne2016,
  title = {Global atmospheric particle formation from CERN CLOUD measurements},
  author = {Dunne, E.M. and al, et},
  journal = {Science},
  volume = {354},
  number = {6316},
  pages = {1119--1124},
  year = {2016},
  doi = {10.1126/science.aaf2649}
}

@article{Glassmeier2016,
  author = {Franziska Glassmeier and Ulrike Lohmann},
  title = {Constraining Precipitation Susceptibility of Warm-, Ice-, and Mixed-Phase Clouds with Microphysical Equations},
  journal = {Journal of the Atmospheric Sciences},
  year = {2016},
  publisher = {American Meteorological Society},
  address = {Boston MA, USA},
  volume = {73},
  number = {12},
  doi = {https://doi.org/10.1175/JAS-D-16-0008.1},
  pages = {5003 - 5023}
}

@article{Grabowski1996,
  title = {Two-time-level semi-Lagrangian modeling of precipitating clouds},
  author = {Grabowski, Wojciech W and Smolarkiewicz, Piotr K},
  journal = {Monthly weather review},
  volume = {124},
  number = {3},
  doi = {10.1175/1520-0493(1996)124<0487:TTLSLM>2.0.CO;2},
  pages = {487--497},
  year = {1996}
}

@article{Grabowski1998,
  title = {Toward cloud resolving modeling of large-scale tropical circulations: A simple cloud microphysics parameterization},
  author = {Grabowski, Wojciech W},
  journal = {Journal of the Atmospheric Sciences},
  volume = {55},
  number = {21},
  pages = {3283--3298},
  doi = {10.1175/1520-0469(1998)055<3283:TCRMOL>2.0.CO;2},
  year = {1998}
}

@article{Harrington1995,
  title = {Parameterization of ice crystal conversion processes due to vapor deposition for mesoscale models using double-moment basis functions. Part I: Basic formulation and parcel model results},
  author = {Harrington, Jerry Y and Meyers, Michael P and Walko, Robert L and Cotton, William R},
  journal = {Journal of the atmospheric sciences},
  volume = {52},
  number = {23},
  doi = {10.1175/1520-0469(1995)052<4344:POICCP>2.0.CO;2},
  pages = {4344--4366},
  year = {1995}
}

@article{Karcher2006,
  author = {Kärcher, B. and Hendricks, J. and Lohmann, U.},
  title = {Physically based parameterization of cirrus cloud formation for use in global atmospheric models},
  journal = {Journal of Geophysical Research: Atmospheres},
  volume = {111},
  number = {D1},
  doi = {https://doi.org/10.1029/2005JD006219},
  year = {2006}
}

@article{Karrer2020,
  title = {Ice Particle Properties Inferred from Aggregation Modelling},
  author = {Karrer, M and Seifert, A and Siewert, C and Ori, D and von Lerber, A and Kneifel, S},
  journal = {Journal of Advances in Modeling Earth Systems},
  pages = {e2020MS002066},
  volume = {-1},
  doi = {10.1029/2020MS002066},
  year = {2020},
  publisher = {Wiley Online Library}
}

@article{Karthika2016,
author = {Karthika, S. and Radhakrishnan, T. K. and Kalaichelvi, P.},
title = {A Review of Classical and Nonclassical Nucleation Theories},
journal = {Crystal Growth \& Design},
volume = {16},
number = {11},
pages = {6663-6681},
year = {2016},
doi = {10.1021/acs.cgd.6b00794},
URL = {https://doi.org/10.1021/acs.cgd.6b00794}
}

@article{Kaul2015,
  title = {Sensitivities in large-eddy simulations of mixed-phase Arctic stratocumulus clouds using a simple microphysics approach},
  author = {Kaul, Colleen M and Teixeira, Jo{\~a}o and Suzuki, Kentaroh},
  journal = {Monthly Weather Review},
  volume = {143},
  number = {11},
  doi = {10.1175/MWR-D-14-00319.1},
  pages = {4393--4421},
  year = {2015}
}

@article{Kessler1995,
  title = {On the continuity and distribution of water substance in atmospheric circulations},
  author = {Kessler, Edwin},
  journal = {Atmospheric research},
  volume = {38},
  number = {1-4},
  pages = {109--145},
  year = {1995},
  doi = {10.1016/0169-8095(94)00090-Z},
  publisher = {Elsevier}
}

@article{KhairoutdinovKogan2000,
  title = {A New Cloud Physics Parameterization in a Large-Eddy Simulation Model of Marine Stratocumulus},
  author = {Khairoutdinov, M. and Kogan, Y.},
  journal = {Monthly Weather Review},
  volume = {128},
  number = {1},
  pages = {229--243},
  year = {2000},
  doi = {10.1175/1520-0493(2000)128<0229:ANCPPI>2.0.CO;2},
}

@article{Khvorostyanov2002,
  title = {Terminal velocities of droplets and crystals: Power laws with continuous parameters over the size spectrum},
  author = {Khvorostyanov, Vitaly I and Curry, Judith A},
  journal = {Journal of the atmospheric sciences},
  volume = {59},
  number = {11},
  doi = {10.1175/1520-0469(2002)059<1872:TVODAC>2.0.CO;2},
  pages = {1872--1884},
  year = {2002}
}

@Article{KnopfAlpert2013,
author ="Knopf, Daniel A. and Alpert, Peter A.",
title  ="A water activity based model of heterogeneous ice nucleation kinetics for freezing of water and aqueous solution droplets",
journal  ="Faraday Discuss.",
year  ="2013",
volume  ="165",
issue  ="0",
pages  ="513-534",
publisher  ="The Royal Society of Chemistry",
doi  ="10.1039/C3FD00035D",
url  ="http://dx.doi.org/10.1039/C3FD00035D"
}

@article{KorolevMazin2003,
  author = {Alexei V. Korolev and Ilia P. Mazin},
  title = {Supersaturation of Water Vapor in Clouds},
  journal = {Journal of the Atmospheric Sciences},
  year = {2003},
  volume = {60},
  number = {24},
  doi = {10.1175/1520-0469(2003)060<2957:SOWVIC>2.0.CO;2},
  pages = {2957 - 2974}
}

@article{Kirkby2016,
  title = {Ion-induced nucleation of pure biogenic particles},
  author = {Kirkby, Jasper and al, et},
  journal = {Nature},
  volume = {533},
  doi = {10.1038/nature17953},
  pages = {521--526},
  year = {2016}
}

@article{Koop2000,
author = {Koop, Thomas and al, et},
title = {Water activity as the determinant for homogeneous ice nucleation in aqueous solutions},
journal = {Nature},
volume = {406},
pages = {611-614},
year = {2000},
doi = {10.1038/35020537},
URL = {https://doi.org/10.1038/35020537}
}

@article{Koop2002,
author = {Koop, Thomas},
title = {The Water Activity of Aqueous Solutions in Equilibrium with Ice},
journal = {Bulletin of the Chemical Society of Japan},
volume = {75},
number = {12},
pages = {2587-2588},
year = {2002},
doi = {10.1246/bcsj.75.2587},
URL = {https://doi.org/10.1246/bcsj.75.2587}
}

@article{Lehtinen2007,
  title = {Estimating nucleation rates from apparent particle formation rates and vice versa: Revised formulation of the Kerminen–Kulmala equation},
  author = {Kari E.J. Lehtinen and Miikka {Dal Maso} and Markku Kulmala and Veli-Matti Kerminen},
  journal = {Journal of Aerosol Science},
  volume = {38},
  number = {9},
  pages = {988-994},
  year = {2007},
  doi = {10.1016/j.jaerosci.2007.06.009}
}

@article{LiuDaum2004,
  title = {Parameterization of the Autoconversion Process.Part I: Analytical Formulation of the Kessler-Type Parameterizations},
  author = {Liu, Y. and Daum, P.H.},
  journal = {Journal of the Atmospheric Sciences},
  volume = {61},
  number = {13},
  pages = {1539--1548},
  year = {2004},
  doi = {10.1175/1520-0469(2004)061<1539:POTAPI>2.0.CO;2}
}

@article{Luo1995,
author = {Luo, Beiping and Carslaw, Kenneth S. and Peter, Thomas and Clegg, Simon L.},
title = {vapour pressures of H2SO4/HNO3/HCl/HBr/H2O solutions to low stratospheric temperatures},
journal = {Geophysical Research Letters},
volume = {22},
number = {3},
pages = {247-250},
doi = {https://doi.org/10.1029/94GL02988},
url = {https://agupubs.onlinelibrary.wiley.com/doi/abs/10.1029/94GL02988},
eprint = {https://agupubs.onlinelibrary.wiley.com/doi/pdf/10.1029/94GL02988},
year = {1995}
}

@article{Marshall1948,
  title = {The distribution of raindrops with size},
  author = {Marshall, John S and Palmer, W Mc K},
  journal = {Journal of meteorology},
  volume = {5},
  number = {4},
  pages = {165--166},
  year = {1948}
}

@book{Mason2010,
  title = {Physics of clouds},
  author = {Mason, Basil John},
  year = {2010},
  publisher = {Clarendon Press}
}

@article{Mitchell1996,
  author = {David L. Mitchell},
  title = {Use of mass- and area-dimensional power laws for determining precipitation particle terminal velocities},
  journal = {Journal of the Atmospheric Sciences},
  year = {1996},
  volume = {53},
  number = {12},
  doi = {10.1175/1520-0469(1996)053<1710:UOMAAD>2.0.CO;2},
  pages= {1710--1723}
}

@article{Mohler2006,
  title = {Efficiency of the deposition mode ice nucleation on mineral dust particles},
  author = {Möhler, O. and Field, P. R. and Connolly, P. and Benz, S. and Saathoff, H. and Schnaiter, M. and Wagner, R. and Cotton, R. and Krämer, M. and Mangold, A. and Heymsfield, A. J.},
  journal = {Atmospheric Chemistry and Physics},
  volume = {6},
  year = {2006},
  number = {10},
  pages = {3007--3021},
  doi = {10.5194/acp-6-3007-2006}
}

@article{Morrison2008,
  title = {A new two-moment bulk stratiform cloud microphysics scheme in the Community Atmosphere Model, version 3 (CAM3). Part I: Description and numerical tests},
  author = {Morrison, Hugh and Gettelman, Andrew},
  journal = {Journal of Climate},
  volume = {21},
  number = {15},
  doi = {10.1175/2008JCLI2105.1},
  pages = {3642--3659},
  year = {2008}
}

<<<<<<< HEAD
@article{MorrisonMilbrandt2015,
  author = {Hugh Morrison and Jason A. Milbrandt},
  title = {Parameterization of Cloud Microphysics Based on the Prediction of Bulk Ice Particle Properties. Part I: Scheme Description and Idealized
Tests},
  journal = {Journal of the Atmospheric Sciences},
  year = {2015},
  volume = {72},
  number = {1},
  doi = {10.1175/JAS-D-14-0065.1},
  pages= {287--311}
=======
@article{MurphyKoop2005,
author = {Murphy, D. M. and Koop, T.},
title = {Review of the vapour pressures of ice and supercooled water for atmospheric applications},
journal = {Quarterly Journal of the Royal Meteorological Society},
volume = {131},
number = {608},
pages = {1539-1565},
keywords = {Clapeyron equation, Cubic ice, Hexagonal ice, Parametrizations, Thermodynamics},
doi = {https://doi.org/10.1256/qj.04.94},
url = {https://rmets.onlinelibrary.wiley.com/doi/abs/10.1256/qj.04.94},
eprint = {https://rmets.onlinelibrary.wiley.com/doi/pdf/10.1256/qj.04.94},
year = {2005}
>>>>>>> 6ee0abd9
}

@article{Murray2012,
title  = {"Ice nucleation by particles immersed in supercooled cloud droplets"},
author = {Murray, B. J. and O'Sullivan, D. and Atkinson, J. D. and Webb, M. E."},
journal  = {"Chem. Soc. Rev."},
year  = {2012},
volume  = {41},
issue  = {19},
pages  = {6519-6554},
publisher  = {The Royal Society of Chemistry},
doi  = {10.1039/C2CS35200A}
}

@article{Ogura1971,
  title = {Numerical simulation of the life cycle of a thunderstorm cell},
  author = {Ogura, Yoshimitsu and Takahashi, Tsutomu},
  journal = {Mon. Wea. Rev},
  volume = {99},
  number = {12},
  pages = {895--911},
  year = {1971},
  publisher = {Citeseer}
}

@article{PettersandKreidenweis2007,
  author = {Petters, M. D. and Kreidenweis, S. M.},
  title = {A single parameter representation of hygroscopic growth and cloud condensation nucleus activity},
  journal = {Atmospheric Chemistry and Physics},
  volume = {7},
  year = {2007},
  number = {8},
  pages = {1961--1971},
  doi = {10.5194/acp-7-1961-2007}
}

@article{Riccobono2014,
  author = {Riccobono, Francesco. and al, et},
  title = {Oxidation Products of Biogenic Emissions Contribute to Nucleation of Atmospheric Particles},
  journal = {Science},
  volume = {344},
  number = {6185},
  pages = {717-721},
  year  = {2014},
  doi = {10.1126/science.1243527}
}

@article{Rogers1975,
  author = {Rogers, R.R.},
  title = {An elementary parcel model with explicit condensation and supersaturation},
  journal = {Atmosphere},
  volume = {13},
  number = {4},
  pages = {192-204},
  year  = {1975},
  doi = {10.1080/00046973.1975.9648397}
}

@article{Rutledge1983,
  title = {The mesoscale and microscale structure and organization of clouds and precipitation in midlatitude cyclones. VIII: A model for the “seeder-feeder” process in warm-frontal rainbands},
  author = {Rutledge, Steven A and Hobbs, Peterv},
  journal = {Journal of the Atmospheric Sciences},
  volume = {40},
  number = {5},
  doi = {10.1175/1520-0469(1983)040<1185:TMAMSA>2.0.CO;2},
  pages = {1185--1206},
  year = {1983}
}

@article{Rutledge1984,
  title = {The mesoscale and microscale structure and organization of clouds and precipitation in midlatitude cyclones. XII: A diagnostic modeling study of precipitation development in narrow cold-frontal rainbands},
  author = {Rutledge, Steven A and Hobbs, Peter V},
  journal = {Journal of the Atmospheric Sciences},
  volume = {41},
  number = {20},
  doi = {10.1175/1520-0469(1984)041<2949:TMAMSA>2.0.CO;2},
  pages = {2949--2972},
  year = {1984}
}

@article{SeifertBeheng2001,
  title={A double-moment parameterization for simulating autoconversion, accretion and selfcollection},
  author={Seifert, Axel and Beheng, Klaus D},
  journal={Atmospheric research},
  volume={59},
  pages={265--281},
  doi = {https://doi.org/10.1016/S0169-8095(01)00126-0},
  year={2001},
  publisher={Elsevier}
}

@article{SeifertBeheng2006,
  title = {A two-moment cloud microphysics parameterization for mixed-phase clouds. Part 1: Model description},
  author = {Seifert, Axel and Beheng, Klaus Dieter},
  journal = {Meteorology and atmospheric physics},
  volume = {92},
  number = {1-2},
  pages = {45--66},
  year = {2006},
  doi = {10.1007/s00703-005-0112-4},
  publisher = {Springer}
}

@article{TripoliCotton1980,
  title = {A Numerical Investigation of Several Factors Contributing to the Observed Variable Intensity of Deep Convection over South Florida},
  author = {Tripoli, G.J. and Cotton, W.R.},
  journal = {Journal of Applied Meteorology and Climatology},
  volume = {19},
  number = {9},
  pages = {1037--1063},
  year = {1980},
  doi = {10.1175/1520-0450(1980)019<1037:ANIOSF>2.0.CO;2}
}

@article{Tully2022,
  author = {Tully, C. and Neubauer, D. and Lohmann, U.},
  title = {Technical Note: assessing predicted cirrus ice properties between two deterministic ice formation parameterizations},
  journal = {EGUsphere},
  volume = {2022},
  year = {2022},
  pages = {1--25},
  doi = {10.5194/egusphere-2022-1057}
}

@article{Vehkamaki2002,
  title = {An improved parameterization for sulfuric acid–water nucleation rates for tropospheric and stratospheric conditions},
  author = {Vehkamäki, H. and Kulmala, M. and Napari, I. and Lehtinen, K. E. J. and Timmreck, C. and Noppel, M. and Laaksonen, A.},
  journal = {Journal of Geophysical Research: Atmospheres},
  volume = {107},
  number = {D22},
  year = {2002},
  doi = {110.1029/2002JD002184}
}

@article{Wang2006,
  title = {Probability distributions of angle of approach and relative velocity for colliding droplets in a turbulent flow},
  author = {Wang, Lian-Ping and Franklin, Charmaine N and Ayala, Orlando and Grabowski, Wojciech W},
  journal = {Journal of the atmospheric sciences},
  volume = {63},
  number = {3},
  pages = {881--900},
  doi = {10.1175/JAS3655.1},
  year = {2006}
}

@article{Wood2005,
  title = {Drizzle in stratiform boundary layer clouds. Part II: Microphysical aspects},
  author = {Wood, R.},
  journal = {Journal of the atmospheric sciences},
  volume = {62},
  number = {9},
  pages = {3034--3050},
  doi = {10.1175/JAS3530.1},
  year = {2005}
}

@article{SeifertBeheng2006,
  title={A two-moment cloud microphysics parameterization for mixed-phase clouds. Part 1: Model description},
  author={Seifert, Axel and Beheng, Klaus Dieter},
  journal={Meteorology and atmospheric physics},
  volume={92},
  number={1-2},
  pages={45--66},
  doi = {https://doi.org/10.1007/s00703-005-0112-4},
  year={2006},
  publisher={Springer}
}<|MERGE_RESOLUTION|>--- conflicted
+++ resolved
@@ -335,7 +335,6 @@
   year = {2008}
 }
 
-<<<<<<< HEAD
 @article{MorrisonMilbrandt2015,
   author = {Hugh Morrison and Jason A. Milbrandt},
   title = {Parameterization of Cloud Microphysics Based on the Prediction of Bulk Ice Particle Properties. Part I: Scheme Description and Idealized
@@ -346,7 +345,8 @@
   number = {1},
   doi = {10.1175/JAS-D-14-0065.1},
   pages= {287--311}
-=======
+}
+
 @article{MurphyKoop2005,
 author = {Murphy, D. M. and Koop, T.},
 title = {Review of the vapour pressures of ice and supercooled water for atmospheric applications},
@@ -359,7 +359,6 @@
 url = {https://rmets.onlinelibrary.wiley.com/doi/abs/10.1256/qj.04.94},
 eprint = {https://rmets.onlinelibrary.wiley.com/doi/pdf/10.1256/qj.04.94},
 year = {2005}
->>>>>>> 6ee0abd9
 }
 
 @article{Murray2012,
