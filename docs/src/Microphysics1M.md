--- conflicted
+++ resolved
@@ -264,46 +264,12 @@
      - Do we want to test different size distributions?
 
 Here we plot the Marshall-Palmer particle size distribution for 4 different values for the rain specific humidity (q_rai).
-<<<<<<< HEAD
-We also show the aspect ratio of snow particles.
-=======
->>>>>>> 5da62fbd
 
 ```@example
 include("plots/MarshallPalmer_distribution.jl")
 ```
 ![](MarshallPalmer_distribution.svg)
 
-<<<<<<< HEAD
-## Rain radar reflectivity
-
-The rain radar reflectivity factor (``Z``) is used to measure the power returned by a radar signal when it encounters rain particles, and it is defined as the sixth moment of the rain particles distribution:
-```math
-\begin{equation}
-Z = {\int_0^\infty r^{6} \, n(r) \, dr}.
-\label{eq:Z}
-\end{equation}
-```
-Integrating over the assumed Marshall-Palmer distribution (eq. 6) leads to
-```math
-\begin{equation}
-Z = {\frac{6! \, n_{0}^{rai}}{\lambda^7}},
-\end{equation}
-```
-where:
- - ``n_{0}^{rai}`` - rain drop size distribution parameter,
- - ``\lambda`` - as defined in eq. 7
-
-By dividing ``Z`` with the equivalent return of a ``1 mm`` drop in a volume of a meter cube (``Z_0``) and applying the decimal logarithm to the result, we obtain the logarithmic rain radar reflectivity ``L_Z``, which is the variable that is commonly used to refer to the radar reflectivity values: 
-```math
-\begin{equation}
-L_Z = {10 \, \log_{10}(\frac{Z}{Z_0})}.
-\end{equation}
-```
-The resulting logarithmic dimensionless unit is decibel relative to ``Z``, or ``dBZ``.
- 
-=======
->>>>>>> 5da62fbd
 ## Parameterized processes
 
 Parameterized processes include:
