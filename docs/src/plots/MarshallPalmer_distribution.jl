import CairoMakie as MK

import SpecialFunctions as SF

import Thermodynamics as TD
import CloudMicrophysics as CM
import ClimaParams as CP

<<<<<<< HEAD
<<<<<<< HEAD
=======
import Thermodynamics.Parameters as TDP
>>>>>>> 62327bb (Adding radar reflectivity to 1moment scheme)
=======
import Thermodynamics.Parameters as TDP
>>>>>>> c686e65d
import CloudMicrophysics.Parameters as CMP
import CloudMicrophysics.Common as CO
import CloudMicrophysics.Microphysics1M as CM1

FT = Float64

function Marshall_Palmer_distribution(
    (; pdf, mass)::CMP.Rain{FT},
    q::FT,
    ρ::FT,
    r::FT,
<<<<<<< HEAD
<<<<<<< HEAD
)where{FT}
=======
) where {FT}
>>>>>>> 62327bb (Adding radar reflectivity to 1moment scheme)
=======
) where {FT}
>>>>>>> c686e65d

    n₀::FT = CM1.get_n0(pdf)
    λ = CM1.lambda(pdf, mass, q, ρ)
    # distribution
<<<<<<< HEAD
<<<<<<< HEAD
    n_r = n₀ * exp(-λ*r)
=======
    n_r = n₀ * exp(-λ * r)
>>>>>>> 62327bb (Adding radar reflectivity to 1moment scheme)
=======
    n_r = n₀ * exp(-λ * r)
>>>>>>> c686e65d

    return n_r
end

ρ = FT(1.01)

qᵣ_0 = FT(1.0e-5)
qᵣ_1 = FT(2.0e-4)
qᵣ_2 = FT(1.0e-4)
qᵣ_3 = FT(1.0e-3)

r_range = range(25e-6, stop = 1e-2, length = 1000)

n_r_0 =
    [Marshall_Palmer_distribution(CMP.Rain(FT), qᵣ_0, ρ, r) for r in r_range]
n_r_1 =
    [Marshall_Palmer_distribution(CMP.Rain(FT), qᵣ_1, ρ, r) for r in r_range]
n_r_2 =
    [Marshall_Palmer_distribution(CMP.Rain(FT), qᵣ_2, ρ, r) for r in r_range]
n_r_3 =
    [Marshall_Palmer_distribution(CMP.Rain(FT), qᵣ_3, ρ, r) for r in r_range]

fig = MK.Figure(resolution = (1100, 600))
ax1 = MK.Axis(
    fig[1, 1],
    title = "Marshall-Palmer distribution",
    xlabel = "r [m]",
    ylabel = "n(r) [mm/m]",
    limits = ((0, 0.0015), nothing),
)
MK.lines!(ax1, r_range, n_r_0, label = "q⁰ᵣ = 10⁻⁵", color = :blue)
MK.lines!(ax1, r_range, n_r_1, label = "q¹ᵣ = 2x10⁻⁴", color = :red)
MK.lines!(ax1, r_range, n_r_2, label = "q²ᵣ = 10⁻⁴", color = :green)
MK.lines!(ax1, r_range, n_r_3, label = "q³ᵣ = 10⁻³", color = :orange)
ax2 = MK.Axis(
    fig[1, 2],
    title = "Marshall-Palmer distribution - semilog scale",
    ylabel = "n(r) [mm/m]",
    xlabel = "r [m]",
    xscale = log10,
)
MK.lines!(ax2, r_range, n_r_0, label = "q⁰ᵣ = 10⁻⁵", color = :blue)
MK.lines!(ax2, r_range, n_r_1, label = "q¹ᵣ = 2x10⁻⁴", color = :red)
MK.lines!(ax2, r_range, n_r_2, label = "q²ᵣ = 10⁻⁴", color = :green)
MK.lines!(ax2, r_range, n_r_3, label = "q³ᵣ = 10⁻³", color = :orange)
MK.axislegend()

MK.save("MarshallPalmer_distribution.svg", fig)
#! format: on<|MERGE_RESOLUTION|>--- conflicted
+++ resolved
@@ -6,14 +6,7 @@
 import CloudMicrophysics as CM
 import ClimaParams as CP
 
-<<<<<<< HEAD
-<<<<<<< HEAD
-=======
 import Thermodynamics.Parameters as TDP
->>>>>>> 62327bb (Adding radar reflectivity to 1moment scheme)
-=======
-import Thermodynamics.Parameters as TDP
->>>>>>> c686e65d
 import CloudMicrophysics.Parameters as CMP
 import CloudMicrophysics.Common as CO
 import CloudMicrophysics.Microphysics1M as CM1
@@ -25,28 +18,12 @@
     q::FT,
     ρ::FT,
     r::FT,
-<<<<<<< HEAD
-<<<<<<< HEAD
-)where{FT}
-=======
 ) where {FT}
->>>>>>> 62327bb (Adding radar reflectivity to 1moment scheme)
-=======
-) where {FT}
->>>>>>> c686e65d
 
     n₀::FT = CM1.get_n0(pdf)
     λ = CM1.lambda(pdf, mass, q, ρ)
     # distribution
-<<<<<<< HEAD
-<<<<<<< HEAD
-    n_r = n₀ * exp(-λ*r)
-=======
     n_r = n₀ * exp(-λ * r)
->>>>>>> 62327bb (Adding radar reflectivity to 1moment scheme)
-=======
-    n_r = n₀ * exp(-λ * r)
->>>>>>> c686e65d
 
     return n_r
 end
