# P3 Scheme

The `P3Scheme.jl` module implements the predicted particle properties
 (P3) scheme for ice-phase microphysics developed by [MorrisonMilbrandt2015](@cite).
The P3 scheme is a 2-moment, bulk scheme involving a
 single ice-phase category with 4 degrees of freedom: total ice content,
 rime content, rime volume, and number mixing ratios.
Traditionally, cloud ice microphysics schemes use various predefined
 categories (such as ice, graupel, or hail) to represent ice modes, but the P3 scheme sidesteps the
 problem of prescribing transitions between ice categories by adopting
 a single ice category and evolving its properties.
This simplification aids in attempts to constrain the scheme's free parameters.

The prognostic variables are:
 - ``N_{ice}`` - number concentration 1/m3
 - ``L_{ice}`` - ice mass content kg/m3
 - ``L_{rim}`` - rime mass content kg/m3
 - ``B_{rim}`` - rime volume - (volume of rime per total air volume: dimensionless)

!!! note
    The original paper [MorrisonMilbrandt2015](@cite) uses symbol ``q``
    to denote the mass of a tracer per volume of air (named mass mixing ratio).
    In our documentation of the 1-moment and 2-moment schemes we used ``q``
    to denote the mass of a tracer per mass of air (named specific humidity).
    To keep the notation consistent between the 1,2-moment schemes and P3,
    and to highlight the difference between normalizing by air mass or volume,
    we denote the mass of a tracer per volume of air as ``L`` (named content).

## Assumed particle size relationships

The mass ``m`` and projected area ``A`` of particles
  as a function of maximum particle dimension ``D``
  are piecewise functions with variable thresholds described
  by the following table.

| particle properties                  |      condition(s)                            |    m(D) relation                             |    A(D) relation                                           |
|:-------------------------------------|:---------------------------------------------|:---------------------------------------------|:-----------------------------------------------------------|
|small, spherical ice                  | ``D < D_{th}``                               | ``\frac{\pi}{6} \rho_i \ D^3``               | ``\frac{\pi}{4} D^2``                                      |
|large, unrimed ice                    | ``L_{rim} = 0`` and ``D > D_{th}``           | ``\alpha_{va} \ D^{\beta_{va}}``             | ``\gamma \ D^{\sigma}``                                    |
|dense nonspherical ice                | ``L_{rim} > 0`` and ``D_{gr} > D > D_{th}``  | ``\alpha_{va} \ D^{\beta_{va}}``             | ``\gamma \ D^{\sigma}``                                    |
|graupel (completely rimed, spherical) | ``L_{rim} > 0`` and ``D_{cr} > D > D_{gr}``  | ``\frac{\pi}{6} \rho_g \ D^3``               | ``\frac{\pi}{4} D^2``                                      |
|partially rimed ice                   | ``L_{rim} > 0`` and ``D > D_{cr}``           | ``\frac{\alpha_{va}}{1-F_rim} D^{\beta_{va}}`` | ``F_{rim} \frac{\pi}{4} D^2 + (1-F_{rim})\gamma \ D^{\sigma}`` |

where:
 - ``D_{th}``, ``D_{gr}``, ``D_{cr}`` are particle size thresholds in ``m``,
 - ``\rho_i`` is cloud ice density in ``kg m^{-3}``,
 - ``\beta_{va} = 1.9`` is a dimensionless parameter from [BrownFrancis1995](@cite) (based on measurements of vapor diffusion and aggregation in midlatitude cirrus),
 - ``\alpha_{va} = 7.38 \; 10^{-11} \; 10^{6 \beta_{va} - 3}`` in ``kg \; m^{-β_{va}}`` is a parameter modified for units from [BrownFrancis1995](@cite) in base SI units (also based on measurements of vapor diffusion and aggregation in midlatitude cirrus),
 - ``\rho_g`` is the bulk density of graupel in ``kg \; m^{-3}``
 - ``\gamma = 0.2285`` (``m^{2 - \sigma}``) where
 - ``\sigma = 1.88`` (dimensionless), both from the aggregates of side planes, columns, bullets, and planar polycrystals in [Mitchell1996](@cite).

The first threshold is solely determined by the free parameters:
  ``D_{th} = (\frac{\pi \rho_i}{6\alpha_{va}})^{\frac{1}{\beta_{va} - 3}}``.
The remaining thresholds: ``D_{gr}``, ``D_{cr}``, as well as the
  bulk density of graupel ``\rho_{g}``,
  and the bulk density of the unrimed part ``\rho_d``
  form a nonlinear system:
 - ``D_{gr} = (\frac{6\alpha_{va}}{\pi \rho_g})^{\frac{1}{3 - \beta_{va}}}``
 - ``D_{cr} = [ (\frac{1}{1-F_rim}) \frac{6 \alpha_{va}}{\pi \rho_g} ]^{\frac{1}{3 - \beta_{va}}}``
 - ``\rho_g = \rho_r F_rim + (1 - F_rim) \rho_d``
 - ``\rho_d = \frac{6\alpha_{va}(D_{cr}^{\beta{va} \ - 2} - D_{gr}^{\beta{va} \ - 2})}{\pi \ (\beta_{va} \ - 2)(D_{cr}-D_{gr})}``
where
 - ``F_rim = \frac{L_{rim}}{L_{ice}}`` is the rime mass fraction,
 - ``\rho_{r} = \frac{L_{rim}}{B_{rim}}`` is the predicted rime density.

!!! note
    TODO - Check units, see in [issue #151](https://github.com/CliMA/CloudMicrophysics.jl/issues/151)

Below we show the m(D) and a(D) regimes replicating Figures 1 (a) and (b) from [MorrisonMilbrandt2015](@cite).
We also show the density as a function of D.
Note that because graupel is completely filled with rime,
  the density (``\rho_{g}``) is independent of ``D`` between ``D_{gr}`` and ``D_{cr}``.
Following [MorrisonMilbrandt2015](@cite), for nonspherical particles
  ``\rho_{ice}``is assumed to be equal to the mass of the particle
  divided by the volume of a sphere with the same particle size
```@example
include("plots/P3SchemePlots.jl")
```
![](P3Scheme_relations.svg)

## Assumed particle size distribution

Following [MorrisonMilbrandt2015](@cite), the scheme assumes a
 gamma distribution for the concentration of ice particles per unit volume
 based on particle size measurements obtained by [Heymsfield2003](@cite)
 in tropical and midlatitude ice clouds and implemented by
 [MorrisonGrabowski2008](@cite):

```math
N'(D) = N_{0} D^\mu \, e^{-\lambda \, D}
```
where:
 - ``N'`` is the number concentration in ``m^{-4}``
 - ``D`` is the maximum particle dimension in ``m``,
 - ``N_0`` is the intercept parameter in ``m^{-5 - \mu }``,
 - ``\mu`` is the shape parameter (dimensionless),
 - ``\lambda`` is the slope parameter in ``m^{-1}``.

We assume ``\mu \ = 0.00191 \; \lambda \ ^{0.8} - 2``.
Following [MorrisonGrabowski2008](@cite) we limit ``\mu \ \in (0,6)``.
A negative ``\mu`` can occur only for very small mean particle sizes``\frac{1}{\lambda} < ~0.17 mm``.

The model predicted ice number concentration and ice content are defined as
```math
N_{ice} = \int_{0}^{\infty} \! N'(D) \mathrm{d}D
```
```math
L_{ice} = \int_{0}^{\infty} \! m(D) N'(D) \mathrm{d}D
```

## Calculating shape parameters

As a next step we need to find the mapping between
  predicted moments of the size distribution ``N_{ice}`` and ``L_{ice}``
  and the shape parameters ``\lambda`` and ``N_0``.
Solving for ``N_{ice}`` is relatively straightforward:
```math
N_{ice} = \int_{0}^{\infty} \! N'(D) \mathrm{d}D = \int_{0}^{\infty} \! N_{0} D^\mu \, e^{-\lambda \, D} \mathrm{d}D = N_{0} (\lambda \,^{-(\mu \, + 1)} \Gamma \,(1 + \mu \,))
```

``L_{ice}`` depends on the variable mass-size relation ``m(D)`` defined above.
We solve for ``L_{ice}`` in a piece-wise fashion defined by the same thresholds as ``m(D)``.
As a result ``L_{ice}`` can be expressed as a sum of incomplete gamma functions,
  and the shape parameters are found using iterative solver.

|      condition(s)                            |    ``L_{ice} = \int \! m(D) N'(D) \mathrm{d}D``                                          |         gamma representation          |
|:---------------------------------------------|:-----------------------------------------------------------------------------------------|:---------------------------------------------|
| ``D < D_{th}``                               | ``\int_{0}^{D_{th}} \! \frac{\pi}{6} \rho_i \ D^3 N'(D) \mathrm{d}D``                    | ``\frac{\pi}{6} \rho_i N_0 \lambda \,^{-(\mu \, + 4)} (\Gamma \,(\mu \, + 4) - \Gamma \,(\mu \, + 4, \lambda \,D_{th}))``|
| ``L_{rim} = 0`` and ``D > D_{th}``           | ``\int_{D_{th}}^{\infty} \! \alpha_{va} \ D^{\beta_{va}} N'(D) \mathrm{d}D``             | ``\alpha_{va} \ N_0 \lambda \,^{-(\mu \, + \beta_{va} \, + 1)} (\Gamma \,(\mu \, + \beta_{va} \, + 1, \lambda \,D_{th}))`` |
| ``L_{rim} > 0`` and ``D_{gr} > D > D_{th}``  | ``\int_{D_{th}}^{D_{gr}} \! \alpha_{va} \ D^{\beta_{va}} N'(D) \mathrm{d}D``             | ``\alpha_{va} \ N_0 \lambda \,^{-(\mu \, + \beta_{va} \, + 1)} (\Gamma \,(\mu \, + \beta_{va} \, + 1, \lambda \,D_{th}) - \Gamma \,(\mu \, + \beta_{va} \, + 1, \lambda \,D_{gr}))`` |
| ``L_{rim} > 0`` and ``D_{cr} > D > D_{gr}``  | ``\int_{D_{gr}}^{D_{cr}} \! \frac{\pi}{6} \rho_g \ D^3 N'(D) \mathrm{d}D``               | ``\frac{\pi}{6} \rho_g N_0 \lambda \,^{-(\mu \, + 4)} (\Gamma \,(\mu \, + 4, \lambda \,D_{gr}) - \Gamma \,(\mu \, + 4, \lambda \,D_{cr}))`` |
| ``L_{rim} > 0`` and ``D > D_{cr}``           | ``\int_{D_{cr}}^{\infty} \! \frac{\alpha_{va}}{1-F_rim} D^{\beta_{va}} N'(D) \mathrm{d}D`` | ``\frac{\alpha_{va}}{1-F_rim} N_0 \lambda \,^{-(\mu \, + \beta_{va} \, + 1)} (\Gamma \,(\mu \, + \beta_{va} \, + 1, \lambda \,D_{cr}))``  |

where ``\Gamma \,(a, z) = \int_{z}^{\infty} \! t^{a - 1} e^{-t} \mathrm{d}D``
  and ``\Gamma \,(a) = \Gamma \,(a, 0)`` for simplicity.

In our solver, we approximate ``\mu`` from ``L/N`` and keep it constant throughout the solving step.
We approximate ``\mu`` by an exponential function given by the ``L/N`` points
  corresponding to ``\mu = 6`` and ``\mu = 0``.
This is shown below as well as how this affects the solvers ``\lambda`` solutions.

```@example
include("plots/P3LambdaErrorPlots.jl")
```
![](MuApprox.svg)

An initial guess for the non-linear solver is found by approximating the gamma functions
  as a simple linear function from ``x = \log{(L/N)}`` to ``y = \log{(\lambda)}``.
The equation is given by ``(x - x_1) = A \; (y - y_1)`` where
  ``A = \frac{x_1 - x_2}{y_1 - y_2}``.
``y_1`` and ``y_2`` define ``log(\lambda)`` values for three ``L/N`` ranges

|             L/N                |         ``y_1``        |      ``y_2``         |
|:-------------------------------|:-----------------------|:---------------------|
|        ``L/N >= 10^-8``        |         ``1``          |     ``6 * 10^3``     |
|   ``2 * 10^9 <= L/N < 10^-8``  |     ``6 * 10^3``       |     ``3 * 10^4``     |
|        ``L/N < 2 * 10^9``      |     ``4 * 10^4``       |       ``10^6``       |

We use this approximation to calculate initial guess for the shape parameter
  ``\lambda_g = \lambda_1 (\frac{L}{L_1})^{(\frac{y_1 - y_2}{x_1 - x_2})}``.

```@example
include("plots/P3ShapeSolverPlots.jl")
```
![](SolverInitialGuess.svg)

Using this approach we get the following relative errors for ``\lambda``

```@example
include("plots/P3LambdaErrorPlots.jl")
```
![](P3LambdaHeatmap.png)

## Terminal Velocity

We use the [Chen2022](@cite) velocity parametrization:
```math
V(D) = \phi^{\kappa} \sum_{i=1}^{j} \; a_i D^{b_i} e^{-c_i \; D}
```
where ``\phi = (16 \rho_{ice}^2 A(D)^3) / (9 \pi m(D)^2)`` is the aspect ratio,
and ``\kappa``, ``a_i``, ``b_i`` and ``c_i`` are the free parameters.

<<<<<<< HEAD
The aspect ratio of a spheroid is defined ``\phi = \frac{a}{c}``, where ``a`` is the equatorial radius and ``c`` is the distance from the pole to the center.
  In terms of ``a`` and ``c``, a spheroid's volume can be represented as ``V = \frac{4}{3} \pi a^2 c``, and its cross-sectional area can be assumed ``A(a, c) = \pi a c``.
  We use ``m(D)`` and ``A(D)`` from P3, so by substituting ``m(a, c) = \rho_{ice} * V(a, c)``, ``A(a, c)`` for ``m(D)``, ``A(D)`` into the formulation of aspect ratio above,
  we demonstrate agreement with the definition ``\phi = \frac{a}{c}``.
=======
The aspect ratio of a spheroid is defined ``\phi = \frac{a}{c}``, where ``a`` is the equatorial radius and ``c`` is the distance from the pole to the center. In terms of ``a`` and ``c``, a spheroid's volume can be represented as ``V = \frac{4}{3} \pi a^2 c``, and its cross-sectional area can be assumed ``A(a, c) = \pi a c``. We use ``m(D)`` and ``A(D)`` from P3, so by substituting ``m(a, c) = \rho_{ice} * V(a, c)``, ``A(a, c)`` for ``m(D)``, ``A(D)`` into the formulation of aspect ratio above, we demonstrate agreement with the definition ``\phi = \frac{a}{c}``.
>>>>>>> b24eedf2

Note that ``\phi = 1`` corresponds to spherical particles
  (small spherical ice (``D < D_{th}``) and graupel (``D_{gr} < D < D_{cr}``)).
The plot provided below helps to visualize the transitions between spherical and nonspherical regimes.
```@example
include("plots/P3AspectRatioPlot.jl")
```
![](P3Scheme_aspect_ratio.svg)

The mass-weighted fall speed (``V_m``) and the number-weighted fall speed (``V_n``) are calculated as
```math
V_m = \frac{\int_{0}^{\infty} \! V(D) m(D) N'(D) \mathrm{d}D}{\int_{0}^{\infty} \! m(D) N'(D) \mathrm{d}D}
```
```math
V_n = \frac{\int_{0}^{\infty} \! V(D) N'(D) \mathrm{d}D}{\int_{0}^{\infty} \! N'(D) \mathrm{d}D}
```

We also plot the mass-weighted mean particle size ``D_m`` which is given by:
```math
D_m = \frac{\int_{0}^{\infty} \! D m(D) N'(D) \mathrm{d}D}{\int_{0}^{\infty} \! m(D) N'(D) \mathrm{d}D}
```

Below we provide plots of these relationships for small, medium, and large ``D_m``:
  the first row highlights the particle size regime,
  the second displays ``D_m`` of the particles,
  the third shows the aspect ratio ``\phi (D_m)``,
  the fourth shows ``V_m`` without using aspect ratio in the computation (i.e. ``\phi = 1``),
  and the final row exhibits ``V_m``, computed using ``\phi(D)``.
They can be compared with Figure 2 from [MorrisonMilbrandt2015](@cite).
```@example
include("plots/P3TerminalVelocityPlots.jl")
```
![](MorrisonandMilbrandtFig2.svg)

## Liquid Fraction

To allow for the modeling of mixed-phase particles with P3, a new prognostic variable can be introduced:
  ``L_{liq}``, the content of liquid on mixed-phase particles. As described in [Choletteetal2019](@cite),
  this addition to the framework of P3 opens the door to tracking the gradual melting (and refreezing) of a
  particle population. Here, we describe the characteristics of the scheme with the addition of ``L_{liq}``.

Liquid fraction, analogous to ``F_{rim}`` for rime, is defined ``F_{liq} = \frac{L_{liq}}{L_{ice}}``.
  Importantly, the introduction of ``L_{liq}`` changes the formulation of ``F_rim``: whereas above,
  we have ``F_{rim} = \frac{L_{rim}}{L_{ice}}``, we now need ``F_{rim} = \frac{L_{rim}}{L_{ice} - L_{liq}}``
  since the total mass of ice particles ``L_{ice} = L_{rim} + L_{dep} + L_{liq}`` now includes liquid mass.

Based on Fig. 1 from [Choletteetal2019](@cite), we can expect the accumulation of liquid on an ice core to increase
  velocities of small particles for all ``F_{rim}`` values. Below, we reproduce this figure with ``\rho_{r} = 900 kg m^{-3}``,
  and, notably, we continue to use the terminal velocity parameterizations from [Chen2022](@cite)
  (described [here](https://clima.github.io/CloudMicrophysics.jl/dev/Microphysics2M/#Terminal-Velocity) for rain), whereas [Choletteetal2019](@cite) uses
  [MitchellHeymsfield2005](@cite) for snow and ice and [Simmeletal2002](@cite) for rain. Despite these different choices, we
  reproduce similar behavior with, and we include a dashed line for the velocity computed without aspect ratio. This dashed line mimics velocity
  with ``F_{rim} = 1``, since both ``\phi = 1`` and ``F_{rim} = 1`` shift us into a spherical particle regime.

```@example
include("plots/Cholette2019_fig1.jl")
```
![](Choletteetal2019_fig1.svg)

The addition of the liquid fraction does not change the thresholds ``D_{th}``, ``D_{gr}``, ``D_{cr}``,
  since the threshold regime depends only on ice core properties.

However, the assumed particle properties become ``F_{liq}``-weighted averages of particles' solid and liquid
  components:

```math
m(D, F_{liq}) = (1 - F_{liq}) m(D, F_{liq} = 0) + F_{liq} m_{liq}(D)
```
```math
A(D, F_{liq}) = (1 - F_liq) A(D, F_{liq} = 0) + F_{liq} A_{liq}(D)
```

where ``m_{liq}(D) = \frac{\pi}{6} \rho_{liq} D^3`` and ``A_{liq}(D) = \frac{\pi}{4} D^2``.

When calculating shape parameters and integrating over the particle size distribution (PSD), it is important to
  keep in mind whether the desired moment of the PSD is tied only to ice (in which case we concern ourselves with the
  ice core diameter ``D_{core}``) or to the whole mixed-phase particle (in which case we need ``D_p``). If calculating
  the ice core parameters, ``F_{liq} = 0`` is passed into the solver framework as indicated in the code.

For the above particle properties and for terminal velocity, we use the PSD corresponding to the whole mixed-phase particle,
  so our terminal velocity of a mixed-phase particle is:

```math
V(D_{p}, F_{liq}) = (1 - F_{liq}) V_{ice}(D_{p}) + F_{liq} V_{rain}(D_{p})
```

To continue with the same plotting format as we see above for terminal velocity, below, we show terminal velocity with
  ``F_{liq} = 0.0, 0.5, 0.9`` using the mass-weighted terminal velocity with aspect ratio. Clearly, the velocity increases
  with ``F_{liq}`` and becomes decreasingly dependent on ``F_{rim}`` and ``\rho_{r}`` as we shrink the size of the ice core.

```@example
include("plots/P3TerminalVelocityPlots_WithFliq.jl")
```
![](MorrisonandMilbrandtFig2_with_F_liq.svg)

Visualizing mass-weighted terminal velocity as a function of ``F_{liq}``, ``F_{rim}`` with ``\rho_{r} = 900 kg m^{-3}`` for small,
  medium, and large particles, we have mostly graupel (``D_{gr} < D < D_{cr}``) for small ``D_m`` and mostly partially rimed ice
  (``D > D_{cr}``) for medium and large ``D_m``. Thus, we can attribute the non-monotonic behavior of velocity with ``F_liq`` in the
  medium and large ``D_m`` plots to the variations in ``\phi`` caused by nonspherical particle shape, whereas the small ``D_m`` plot
  confirms a mmore monotonic change in ``V_m`` for spherical ice. The ``L`` and ``N`` values used to generate small, medium, and large ``D_{m}``
  are the same as in the plot above.

```@example
include("plots/P3TerminalVelocity_F_liq_rim.jl")
```
![](P3TerminalVelocity_F_liq_rim.svg)

When modifying process rates, we now need to consider whether they are concerned with
  the ice core or the whole particle, in addition to whether they become sources
  and sinks of different prognostic variables with the inclusion of ``F_{liq}``. 
  With the addition of liquid fraction, too,
  come new process rates.

!!! note
    TODO - Implement process rates, complete docs.

## Acknowledgments

Click on the P3 mascot duck to be taken to the repository
  in which the authors of [MorrisonMilbrandt2015](@cite) and others
  have implemented the P3 scheme in Fortran!

[![P3 mascot](assets/p3_mascot.png)](https://github.com/P3-microphysics/P3-microphysics)<|MERGE_RESOLUTION|>--- conflicted
+++ resolved
@@ -181,14 +181,10 @@
 where ``\phi = (16 \rho_{ice}^2 A(D)^3) / (9 \pi m(D)^2)`` is the aspect ratio,
 and ``\kappa``, ``a_i``, ``b_i`` and ``c_i`` are the free parameters.
 
-<<<<<<< HEAD
 The aspect ratio of a spheroid is defined ``\phi = \frac{a}{c}``, where ``a`` is the equatorial radius and ``c`` is the distance from the pole to the center.
-  In terms of ``a`` and ``c``, a spheroid's volume can be represented as ``V = \frac{4}{3} \pi a^2 c``, and its cross-sectional area can be assumed ``A(a, c) = \pi a c``.
-  We use ``m(D)`` and ``A(D)`` from P3, so by substituting ``m(a, c) = \rho_{ice} * V(a, c)``, ``A(a, c)`` for ``m(D)``, ``A(D)`` into the formulation of aspect ratio above,
+  In terms of ``a`` and ``c``, a spheroid's volume can be represented as ``V(a, c) = \frac{4}{3} \pi a^2 c``, and its cross-sectional area can be assumed ``A(a, c) = \pi a c``.
+  We use ``m(D)`` and ``A(D)`` from P3, so by substituting ``m(a, c) = \rho_{ice} V(a, c)``, ``A(a, c)`` for ``m(D)``, ``A(D)`` into the formulation of aspect ratio above,
   we demonstrate agreement with the definition ``\phi = \frac{a}{c}``.
-=======
-The aspect ratio of a spheroid is defined ``\phi = \frac{a}{c}``, where ``a`` is the equatorial radius and ``c`` is the distance from the pole to the center. In terms of ``a`` and ``c``, a spheroid's volume can be represented as ``V = \frac{4}{3} \pi a^2 c``, and its cross-sectional area can be assumed ``A(a, c) = \pi a c``. We use ``m(D)`` and ``A(D)`` from P3, so by substituting ``m(a, c) = \rho_{ice} * V(a, c)``, ``A(a, c)`` for ``m(D)``, ``A(D)`` into the formulation of aspect ratio above, we demonstrate agreement with the definition ``\phi = \frac{a}{c}``.
->>>>>>> b24eedf2
 
 Note that ``\phi = 1`` corresponds to spherical particles
   (small spherical ice (``D < D_{th}``) and graupel (``D_{gr} < D < D_{cr}``)).
