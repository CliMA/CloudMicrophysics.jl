# P3 Scheme

The `P3Scheme.jl` module implements the predicted particle properties
 (P3) scheme for ice-phase microphysics developed by [MorrisonMilbrandt2015](@cite).
The P3 scheme is a 2-moment, bulk scheme involving a
 single ice-phase category with 4 degrees of freedom: total ice content,
 rime content, rime volume, and number mixing ratios.
Traditionally, cloud ice microphysics schemes use various predefined
 categories (such as ice, graupel, or hail) to represent ice modes, but the P3 scheme sidesteps the
 problem of prescribing transitions between ice categories by adopting
 a single ice category and evolving its properties.
This simplification aids in attempts to constrain the scheme's free parameters.

The prognostic variables are:
 - ``N_{ice}`` - number concentration 1/m3
 - ``L_{ice}`` - ice mass content kg/m3
 - ``L_{rim}`` - rime mass content kg/m3
 - ``B_{rim}`` - rime volume - (volume of rime per total air volume: dimensionless)

!!! note
    The original paper [MorrisonMilbrandt2015](@cite) uses symbol ``q``
    to denote the mass of a tracer per volume of air (named mass mixing ratio).
    In our documentation of the 1-moment and 2-moment schemes we used ``q``
    to denote the mass of a tracer per mass of air (named specific humidity).
    To keep the notation consistent between the 1,2-moment schemes and P3,
    and to highlight the difference between normalizing by air mass or volume,
    we denote the mass of a tracer per volume of air as ``L`` (named content).

## Assumed particle size relationships

The mass ``m`` and projected area ``A`` of particles
  as a function of maximum particle dimension ``D``
  are piecewise functions with variable thresholds described
  by the following table.

| particle properties                  |      condition(s)                            |    m(D) relation                             |    A(D) relation                                           |
|:-------------------------------------|:---------------------------------------------|:---------------------------------------------|:-----------------------------------------------------------|
|small, spherical ice                  | ``D < D_{th}``                               | ``\frac{\pi}{6} \rho_i \ D^3``               | ``\frac{\pi}{4} D^2``                                      |
|large, unrimed ice                    | ``L_{rim} = 0`` and ``D > D_{th}``           | ``\alpha_{va} \ D^{\beta_{va}}``             | ``\gamma \ D^{\sigma}``                                    |
|dense nonspherical ice                | ``L_{rim} > 0`` and ``D_{gr} > D > D_{th}``  | ``\alpha_{va} \ D^{\beta_{va}}``             | ``\gamma \ D^{\sigma}``                                    |
|graupel (completely rimed, spherical) | ``L_{rim} > 0`` and ``D_{cr} > D > D_{gr}``  | ``\frac{\pi}{6} \rho_g \ D^3``               | ``\frac{\pi}{4} D^2``                                      |
|partially rimed ice                   | ``L_{rim} > 0`` and ``D > D_{cr}``           | ``\frac{\alpha_{va}}{1-F_rim} D^{\beta_{va}}`` | ``F_{rim} \frac{\pi}{4} D^2 + (1-F_{rim})\gamma \ D^{\sigma}`` |

where:
 - ``D_{th}``, ``D_{gr}``, ``D_{cr}`` are particle size thresholds in ``m``,
 - ``\rho_i`` is cloud ice density in ``kg m^{-3}``,
 - ``\beta_{va} = 1.9`` is a dimensionless parameter from [BrownFrancis1995](@cite) (based on measurements of vapor diffusion and aggregation in midlatitude cirrus),
 - ``\alpha_{va} = 7.38 \; 10^{-11} \; 10^{6 \beta_{va} - 3}`` in ``kg \; m^{-β_{va}}`` is a parameter modified for units from [BrownFrancis1995](@cite) in base SI units (also based on measurements of vapor diffusion and aggregation in midlatitude cirrus),
 - ``\rho_g`` is the bulk density of graupel in ``kg \; m^{-3}``
 - ``\gamma = 0.2285`` (``m^{2 - \sigma}``) where
 - ``\sigma = 1.88`` (dimensionless), both from the aggregates of side planes, columns, bullets, and planar polycrystals in [Mitchell1996](@cite).

The first threshold is solely determined by the free parameters:
  ``D_{th} = (\frac{\pi \rho_i}{6\alpha_{va}})^{\frac{1}{\beta_{va} - 3}}``.
The remaining thresholds: ``D_{gr}``, ``D_{cr}``, as well as the
  bulk density of graupel ``\rho_{g}``,
  and the bulk density of the unrimed part ``\rho_d``
  form a nonlinear system:
 - ``D_{gr} = (\frac{6\alpha_{va}}{\pi \rho_g})^{\frac{1}{3 - \beta_{va}}}``
 - ``D_{cr} = [ (\frac{1}{1-F_rim}) \frac{6 \alpha_{va}}{\pi \rho_g} ]^{\frac{1}{3 - \beta_{va}}}``
 - ``\rho_g = \rho_r F_rim + (1 - F_rim) \rho_d``
 - ``\rho_d = \frac{6\alpha_{va}(D_{cr}^{\beta{va} \ - 2} - D_{gr}^{\beta{va} \ - 2})}{\pi \ (\beta_{va} \ - 2)(D_{cr}-D_{gr})}``
where
 - ``F_rim = \frac{L_{rim}}{L_{ice}}`` is the rime mass fraction,
 - ``\rho_{r} = \frac{L_{rim}}{B_{rim}}`` is the predicted rime density.

!!! note
    TODO - Check units, see in [issue #151](https://github.com/CliMA/CloudMicrophysics.jl/issues/151)

Below we show the m(D) and a(D) regimes replicating Figures 1 (a) and (b) from [MorrisonMilbrandt2015](@cite).
We also show the density as a function of D.
Note that because graupel is completely filled with rime,
  the density (``\rho_{g}``) is independent of ``D`` between ``D_{gr}`` and ``D_{cr}``.
Following [MorrisonMilbrandt2015](@cite), for nonspherical particles
  ``\rho_{ice}``is assumed to be equal to the mass of the particle
  divided by the volume of a sphere with the same particle size
```@example
include("plots/P3SchemePlots.jl")
```
![](P3Scheme_relations.svg)

## Assumed particle size distribution

Following [MorrisonMilbrandt2015](@cite), the scheme assumes a
 gamma distribution for the concentration of ice particles per unit volume
 based on particle size measurements obtained by [Heymsfield2003](@cite)
 in tropical and midlatitude ice clouds and implemented by
 [MorrisonGrabowski2008](@cite):

```math
N'(D) = N_{0} D^\mu \, e^{-\lambda \, D}
```
where:
 - ``N'`` is the number concentration in ``m^{-4}``
 - ``D`` is the maximum particle dimension in ``m``,
 - ``N_0`` is the intercept parameter in ``m^{-5 - \mu }``,
 - ``\mu`` is the shape parameter (dimensionless),
 - ``\lambda`` is the slope parameter in ``m^{-1}``.

We assume ``\mu \ = 0.00191 \; \lambda \ ^{0.8} - 2``.
Following [MorrisonGrabowski2008](@cite) we limit ``\mu \ \in (0,6)``.
A negative ``\mu`` can occur only for very small mean particle sizes``\frac{1}{\lambda} < ~0.17 mm``.

The model predicted ice number concentration and ice content are defined as
```math
N_{ice} = \int_{0}^{\infty} \! N'(D) \mathrm{d}D
```
```math
L_{ice} = \int_{0}^{\infty} \! m(D) N'(D) \mathrm{d}D
```

## Calculating shape parameters

As a next step we need to find the mapping between
  predicted moments of the size distribution ``N_{ice}`` and ``L_{ice}``
  and the shape parameters ``\lambda`` and ``N_0``.
Solving for ``N_{ice}`` is relatively straightforward:
```math
N_{ice} = \int_{0}^{\infty} \! N'(D) \mathrm{d}D = \int_{0}^{\infty} \! N_{0} D^\mu \, e^{-\lambda \, D} \mathrm{d}D = N_{0} (\lambda \,^{-(\mu \, + 1)} \Gamma \,(1 + \mu \,))
```

``L_{ice}`` depends on the variable mass-size relation ``m(D)`` defined above.
We solve for ``L_{ice}`` in a piece-wise fashion defined by the same thresholds as ``m(D)``.
As a result ``L_{ice}`` can be expressed as a sum of incomplete gamma functions,
  and the shape parameters are found using iterative solver.

|      condition(s)                            |    ``L_{ice} = \int \! m(D) N'(D) \mathrm{d}D``                                          |         gamma representation          |
|:---------------------------------------------|:-----------------------------------------------------------------------------------------|:---------------------------------------------|
| ``D < D_{th}``                               | ``\int_{0}^{D_{th}} \! \frac{\pi}{6} \rho_i \ D^3 N'(D) \mathrm{d}D``                    | ``\frac{\pi}{6} \rho_i N_0 \lambda \,^{-(\mu \, + 4)} (\Gamma \,(\mu \, + 4) - \Gamma \,(\mu \, + 4, \lambda \,D_{th}))``|
| ``L_{rim} = 0`` and ``D > D_{th}``           | ``\int_{D_{th}}^{\infty} \! \alpha_{va} \ D^{\beta_{va}} N'(D) \mathrm{d}D``             | ``\alpha_{va} \ N_0 \lambda \,^{-(\mu \, + \beta_{va} \, + 1)} (\Gamma \,(\mu \, + \beta_{va} \, + 1, \lambda \,D_{th}))`` |
| ``L_{rim} > 0`` and ``D_{gr} > D > D_{th}``  | ``\int_{D_{th}}^{D_{gr}} \! \alpha_{va} \ D^{\beta_{va}} N'(D) \mathrm{d}D``             | ``\alpha_{va} \ N_0 \lambda \,^{-(\mu \, + \beta_{va} \, + 1)} (\Gamma \,(\mu \, + \beta_{va} \, + 1, \lambda \,D_{th}) - \Gamma \,(\mu \, + \beta_{va} \, + 1, \lambda \,D_{gr}))`` |
| ``L_{rim} > 0`` and ``D_{cr} > D > D_{gr}``  | ``\int_{D_{gr}}^{D_{cr}} \! \frac{\pi}{6} \rho_g \ D^3 N'(D) \mathrm{d}D``               | ``\frac{\pi}{6} \rho_g N_0 \lambda \,^{-(\mu \, + 4)} (\Gamma \,(\mu \, + 4, \lambda \,D_{gr}) - \Gamma \,(\mu \, + 4, \lambda \,D_{cr}))`` |
| ``L_{rim} > 0`` and ``D > D_{cr}``           | ``\int_{D_{cr}}^{\infty} \! \frac{\alpha_{va}}{1-F_rim} D^{\beta_{va}} N'(D) \mathrm{d}D`` | ``\frac{\alpha_{va}}{1-F_rim} N_0 \lambda \,^{-(\mu \, + \beta_{va} \, + 1)} (\Gamma \,(\mu \, + \beta_{va} \, + 1, \lambda \,D_{cr}))``  |

where ``\Gamma \,(a, z) = \int_{z}^{\infty} \! t^{a - 1} e^{-t} \mathrm{d}D``
  and ``\Gamma \,(a) = \Gamma \,(a, 0)`` for simplicity.

In our solver, we approximate ``\mu`` from ``L/N`` and keep it constant throughout the solving step.
We approximate ``\mu`` by an exponential function given by the ``L/N`` points
  corresponding to ``\mu = 6`` and ``\mu = 0``.
This is shown below as well as how this affects the solvers ``\lambda`` solutions.

```@example
include("plots/P3LambdaErrorPlots.jl")
```
![](MuApprox.svg)

An initial guess for the non-linear solver is found by approximating the gamma functions
  as a simple linear function from ``x = \log{(L/N)}`` to ``y = \log{(\lambda)}``.
The equation is given by ``(x - x_1) = A \; (y - y_1)`` where
  ``A = \frac{x_1 - x_2}{y_1 - y_2}``.
``y_1`` and ``y_2`` define ``log(\lambda)`` values for three ``L/N`` ranges

|             L/N                |         ``y_1``        |      ``y_2``         |
|:-------------------------------|:-----------------------|:---------------------|
|        ``L/N >= 10^-8``        |         ``1``          |     ``6 * 10^3``     |
|   ``2 * 10^9 <= L/N < 10^-8``  |     ``6 * 10^3``       |     ``3 * 10^4``     |
|        ``L/N < 2 * 10^9``      |     ``4 * 10^4``       |       ``10^6``       |

We use this approximation to calculate initial guess for the shape parameter
  ``\lambda_g = \lambda_1 (\frac{L}{L_1})^{(\frac{y_1 - y_2}{x_1 - x_2})}``.

```@example
include("plots/P3ShapeSolverPlots.jl")
```
![](SolverInitialGuess.svg)

Using this approach we get the following relative errors for ``\lambda``

```@example
include("plots/P3LambdaErrorPlots.jl")
```
![](P3LambdaHeatmap.png)

## Terminal Velocity

We use the [Chen2022](@cite) velocity parametrization:
```math
V(D) = \phi^{\kappa} \sum_{i=1}^{j} \; a_i D^{b_i} e^{-c_i \; D}
```
where ``\phi = (16 \rho_{ice}^2 A(D)^3) / (9 \pi m(D)^2)`` is the aspect ratio,
and ``\kappa``, ``a_i``, ``b_i`` and ``c_i`` are the free parameters.

The aspect ratio of a spheroid is defined ``\phi = \frac{a}{c}``, where ``a`` is the equatorial radius and ``c`` is the distance from the pole to the center.
  In terms of ``a`` and ``c``, a spheroid's volume can be represented as ``V(a, c) = \frac{4}{3} \pi a^2 c``, and its cross-sectional area can be assumed ``A(a, c) = \pi a c``.
  We use ``m(D)`` and ``A(D)`` from P3, so by substituting ``m(a, c) = \rho_{ice} V(a, c)``, ``A(a, c)`` for ``m(D)``, ``A(D)`` into the formulation of aspect ratio above,
  we demonstrate agreement with the definition ``\phi = \frac{a}{c}``.

Note that ``\phi = 1`` corresponds to spherical particles
  (small spherical ice (``D < D_{th}``) and graupel (``D_{gr} < D < D_{cr}``)).
The plot provided below helps to visualize the transitions between spherical and nonspherical regimes.
```@example
include("plots/P3AspectRatioPlot.jl")
```
![](P3Scheme_aspect_ratio.svg)

The mass-weighted fall speed (``V_m``) and the number-weighted fall speed (``V_n``) are calculated as
```math
V_m = \frac{\int_{0}^{\infty} \! V(D) m(D) N'(D) \mathrm{d}D}{\int_{0}^{\infty} \! m(D) N'(D) \mathrm{d}D}
```
```math
V_n = \frac{\int_{0}^{\infty} \! V(D) N'(D) \mathrm{d}D}{\int_{0}^{\infty} \! N'(D) \mathrm{d}D}
```

We also plot the mass-weighted mean particle size ``D_m`` which is given by:
```math
D_m = \frac{\int_{0}^{\infty} \! D m(D) N'(D) \mathrm{d}D}{\int_{0}^{\infty} \! m(D) N'(D) \mathrm{d}D}
```

Below we provide plots of these relationships for small, medium, and large ``D_m``:
  the first row highlights the particle size regime,
  the second displays ``D_m`` of the particles,
  the third shows the aspect ratio ``\phi (D_m)``,
  the fourth shows ``V_m`` without using aspect ratio in the computation (i.e. ``\phi = 1``),
  and the final row exhibits ``V_m``, computed using ``\phi(D)``.
They can be compared with Figure 2 from [MorrisonMilbrandt2015](@cite).
```@example
include("plots/P3TerminalVelocityPlots.jl")
```
![](MorrisonandMilbrandtFig2.svg)

<<<<<<< HEAD
## Liquid Fraction

To allow for the modeling of mixed-phase particles with P3, a new prognostic variable can be introduced:
  ``L_{liq}``, the content of liquid on mixed-phase particles. As described in [Choletteetal2019](@cite),
  this addition to the framework of P3 opens the door to tracking the gradual melting (and refreezing) of a
  particle population. Here, we describe the characteristics of the scheme with the addition of ``L_{liq}``.

Liquid fraction, analogous to ``F_{rim}`` for rime, is defined ``F_{liq} = \frac{L_{liq}}{L_{ice}}``.
  Importantly, the introduction of ``L_{liq}`` changes the formulation of ``F_rim``: whereas above,
  we have ``F_{rim} = \frac{L_{rim}}{L_{ice}}``, we now need ``F_{rim} = \frac{L_{rim}}{L_{ice} - L_{liq}}``
  since the total mass of ice particles ``L_{ice} = L_{rim} + L_{dep} + L_{liq}`` now includes liquid mass.

Based on Fig. 1 from [Choletteetal2019](@cite), we can expect the accumulation of liquid on an ice core to increase
  velocities of small particles for all ``F_{rim}`` values. Below, we reproduce this figure with ``\rho_{r} = 900 kg m^{-3}``,
  and, notably, we continue to use the terminal velocity parameterizations from [Chen2022](@cite)
  (described [here](https://clima.github.io/CloudMicrophysics.jl/dev/Microphysics2M/#Terminal-Velocity) for rain), whereas [Choletteetal2019](@cite) uses
  [MitchellHeymsfield2005](@cite) for snow and ice and [Simmeletal2002](@cite) for rain. Despite these different choices, we
  reproduce similar behavior with, and we include a dashed line for the velocity computed without aspect ratio. This dashed line mimics velocity
  with ``F_{rim} = 1``, since both ``\phi = 1`` and ``F_{rim} = 1`` shift us into a spherical particle regime.

```@example
include("plots/Cholette2019_fig1.jl")
```
![](Choletteetal2019_fig1.svg)

The addition of the liquid fraction does not change the thresholds ``D_{th}``, ``D_{gr}``, ``D_{cr}``,
  since the threshold regime depends only on ice core properties.

However, the assumed particle properties become ``F_{liq}``-weighted averages of particles' solid and liquid
  components:

```math
m(D, F_{liq}) = (1 - F_{liq}) m(D, F_{liq} = 0) + F_{liq} m_{liq}(D)
```
```math
A(D, F_{liq}) = (1 - F_liq) A(D, F_{liq} = 0) + F_{liq} A_{liq}(D)
```

where ``m_{liq}(D) = \frac{\pi}{6} \rho_{liq} D^3`` and ``A_{liq}(D) = \frac{\pi}{4} D^2``.

When calculating shape parameters and integrating over the particle size distribution (PSD), it is important to
  keep in mind whether the desired moment of the PSD is tied only to ice (in which case we concern ourselves with the
  ice core diameter ``D_{core}``) or to the whole mixed-phase particle (in which case we need ``D_p``). If calculating
  the ice core parameters, ``F_{liq} = 0`` is passed into the solver framework as indicated in the code.

For the above particle properties and for terminal velocity, we use the PSD corresponding to the whole mixed-phase particle,
  so our terminal velocity of a mixed-phase particle is:

```math
V(D_{p}, F_{liq}) = (1 - F_{liq}) V_{ice}(D_{p}) + F_{liq} V_{rain}(D_{p})
```

To continue with the same plotting format as we see above for terminal velocity, below, we show terminal velocity with
  ``F_{liq} = 0.0, 0.5, 0.9`` using the mass-weighted terminal velocity with aspect ratio. Clearly, the velocity increases
  with ``F_{liq}`` and becomes decreasingly dependent on ``F_{rim}`` and ``\rho_{r}`` as we shrink the size of the ice core.

```@example
include("plots/P3TerminalVelocityPlots_WithFliq.jl")
```
![](MorrisonandMilbrandtFig2_with_F_liq.svg)

Visualizing mass-weighted terminal velocity as a function of ``F_{liq}``, ``F_{rim}`` with ``\rho_{r} = 900 kg m^{-3}`` for small,
  medium, and large particles, we have mostly graupel (``D_{gr} < D < D_{cr}``) for small ``D_m`` and mostly partially rimed ice
  (``D > D_{cr}``) for medium and large ``D_m``. Thus, we can attribute the non-monotonic behavior of velocity with ``F_liq`` in the
  medium and large ``D_m`` plots to the variations in ``\phi`` caused by nonspherical particle shape, whereas the small ``D_m`` plot
  confirms a mmore monotonic change in ``V_m`` for spherical ice. The ``L`` and ``N`` values used to generate small, medium, and large ``D_{m}``
  are the same as in the plot above.

```@example
include("plots/P3TerminalVelocity_F_liq_rim.jl")
```
![](P3TerminalVelocity_F_liq_rim.svg)

When modifying process rates, we now need to consider whether they are concerned with
  the ice core or the whole particle, in addition to whether they become sources
  and sinks of different prognostic variables with the inclusion of ``F_{liq}``. 
  With the addition of liquid fraction, too,
  come new process rates.

!!! note
    TODO - Implement process rates, complete docs.
=======
## Heterogeneous Freezing

Immersion freezing is parameterized based on water activity and follows the ABIFM
  parameterization from [KnopfAlpert2013](@cite).
See also the derivation notes about different
  [ice nucleation parameterizations](https://clima.github.io/CloudMicrophysics.jl/dev/IceNucleation/).
The immersion freezing nucleation rate is computed by numerically integrating
  over the distribution of cloud droplets given by the 2-moment warm rain
  microphysics scheme from [SeifertBeheng2006](@cite).
The rate is limited by the available cloud droplet number concentration
  and water content.
```math
\frac{dN}{dt} = \int_{0}^{D_{max}} \! J_{ABIFM} A_a(D) N'(D) \mathrm{d}D
```
```math
\frac{dQ}{dt} = \int_{0}^{D_{max}} \! J_{ABIFM} A_a(D) N'(D) m(D) \mathrm{d}D
```
where
- ``J_{ABIFM}`` - is the immersion freezing nucleation rate,
- ``A_a(D)`` - is the assumed surface area of insoluble ice nucleating particles,
- ``N'(D)`` - number distribution of cloud droplets,
- ``m(D)`` - assumed mass of a cloud droplet as a function of its diameter.

```@example
include("plots/P3ImmersionFreezing.jl")
```
![](P3_het_ice_nucleation.svg)
>>>>>>> 45494696

## Acknowledgments

Click on the P3 mascot duck to be taken to the repository
  in which the authors of [MorrisonMilbrandt2015](@cite) and others
  have implemented the P3 scheme in Fortran!

[![P3 mascot](assets/p3_mascot.png)](https://github.com/P3-microphysics/P3-microphysics)<|MERGE_RESOLUTION|>--- conflicted
+++ resolved
@@ -219,7 +219,6 @@
 ```
 ![](MorrisonandMilbrandtFig2.svg)
 
-<<<<<<< HEAD
 ## Liquid Fraction
 
 To allow for the modeling of mixed-phase particles with P3, a new prognostic variable can be introduced:
@@ -301,7 +300,7 @@
 
 !!! note
     TODO - Implement process rates, complete docs.
-=======
+
 ## Heterogeneous Freezing
 
 Immersion freezing is parameterized based on water activity and follows the ABIFM
@@ -329,7 +328,7 @@
 include("plots/P3ImmersionFreezing.jl")
 ```
 ![](P3_het_ice_nucleation.svg)
->>>>>>> 45494696
+
 
 ## Acknowledgments
 
