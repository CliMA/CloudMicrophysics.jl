"""
    One-moment bulk microphysics scheme, which includes:

  - terminal velocity of precipitation
  - autoconversion of cloud liquid water into rain and of cloud ice into snow
  - accretion due to collisions between categories of condensed species
  - evaporation and sublimation of hydrometeors
  - melting of snow into rain
"""
module Microphysics1M

import SpecialFunctions as SF

import Thermodynamics as TD
import Thermodynamics.Parameters as TDP

import ..Common as CO
import ..Parameters as CMP

export terminal_velocity,
    conv_q_liq_to_q_rai,
    conv_q_ice_to_q_sno,
    accretion,
    accretion_rain_sink,
    accretion_snow_rain,
    evaporation_sublimation,
    snow_melt

"""
    Ec(type_1, type_2, ce)

 - `type_1` and `type_2` - types of colliding species
 - `ce` - a struct with collision efficiency parameters

Returns collision efficiency for two colliding species
"""
Ec(::CMP.CloudLiquid, ::CMP.Rain, (; e_liq_rai)::CMP.CollisionEff) = e_liq_rai
Ec(::CMP.CloudLiquid, ::CMP.Snow, (; e_liq_sno)::CMP.CollisionEff) = e_liq_sno
Ec(::CMP.CloudIce, ::CMP.Rain, (; e_ice_rai)::CMP.CollisionEff) = e_ice_rai
Ec(::CMP.CloudIce, ::CMP.Snow, (; e_ice_sno)::CMP.CollisionEff) = e_ice_sno
Ec(::CMP.Rain, ::CMP.Snow, (; e_rai_sno)::CMP.CollisionEff) = e_rai_sno
Ec(::CMP.Snow, ::CMP.Rain, (; e_rai_sno)::CMP.CollisionEff) = e_rai_sno

"""
    get_n0(pdf, q_sno, ρ)

 - `pdf` -  a struct with parameters for snow, ice, and rain size distribution
 - `q_sno` -  snow specific humidity (only for `Snow`)
 - `ρ` - air density (only for `Snow`)

Returns the intercept parameter of the assumed Marshall-Palmer distribution
"""
get_n0((; ν, μ)::CMP.ParticlePDFSnow{FT}, q_sno::FT, ρ::FT) where {FT} =
    μ * (ρ * max(0, q_sno))^ν
# TODO               this max should be replaced by
#                    limiting inside a PhasePartition struct for
#                    precipitation (once it is implemented)
get_n0((; n0)::CMP.ParticlePDFIceRain{FT}, args...) where {FT} = n0

"""
    get_v0(v, ρ)

 - `v` - a struct with bulk 1-moment terminal velocity parameters
 - `ρ` - air density (only for `Rain`)

Returns the proportionality coefficient in terminal velocity(r/r0).
"""
get_v0((; C_drag, ρw, grav, r0)::CMP.Blk1MVelTypeRain{FT}, ρ::FT) where {FT} =
    sqrt(FT(8 / 3) / C_drag * (ρw / ρ - FT(1)) * grav * r0)
get_v0((; v0)::CMP.Blk1MVelTypeSnow{FT}, args...) where {FT} = v0

"""
    lambda(pdf, mass, q, ρ)

 - `pdf`, `mass` - structs with particle size distribution and mass parameters
 - `q` - specific humidity of rain, ice or snow
 - `ρ` - air density

Returns the rate parameter of the assumed size distribution of
particles (rain drops, ice crystals, snow crystals).
"""
function lambda(
    #(; pdf, mass)::Union{CMP.Snow{FT}, CMP.Rain{FT}, CMP.CloudIce{FT}},
    pdf::Union{CMP.ParticlePDFIceRain{FT}, CMP.ParticlePDFSnow{FT}},
    mass::CMP.ParticleMass{FT},
    q::FT,
    ρ::FT,
) where {FT}
    # size distribution
    n0::FT = get_n0(pdf, q, ρ)
    # mass(size)
    (; r0, m0, me, Δm, χm) = mass

    return q > FT(0) ?
           (
        χm * m0 * n0 * SF.gamma(me + Δm + FT(1)) / ρ / q / r0^(me + Δm)
    )^FT(1 / (me + Δm + 1)) : FT(0)
end

""" 
    radar_reflectivity(precip, q, ρ)

    - `precip` - struct with rain free parameters
    - `q` - specific humidity of rain
    - `ρ` - air density

<<<<<<< HEAD
Returns logarithmic radar reflectivity from the assumed rain particle size distribution  
=======
Returns radar reflectivity from the assumed rain particle size distribuion 
>>>>>>> 5da62fbd
normalized by the reflectivty of 1 millimiter drop in a volume of one meter cube
"""
function radar_reflectivity(
    (; pdf, mass)::CMP.Rain{FT},
    q::FT,
    ρ::FT,
) where {FT}

    n0 = get_n0(pdf)
    λ = lambda(pdf, mass, q, ρ)
<<<<<<< HEAD
    Z₀ = 1e-18
=======
    Z₀ = FT(1e-18)
>>>>>>> 5da62fbd

    return 10 * log10((720 * n0 / λ^7) / Z₀)
end

"""
    terminal_velocity(precip, vel, ρ, q)

 - `precip` - a struct with precipitation type (rain or snow)
 - `vel` - a struct with terminal velocity parameters
 - `ρ` - air density
 - `q` - rain or snow specific humidity

Returns the mass weighted average terminal velocity assuming
a Marshall-Palmer (1948) distribution of particles.
Fall velocity of individual rain drops is parameterized:
 - assuming an empirical power-law relations for `velocity == Blk1MVelType`
 - following Chen et. al 2022, DOI: 10.1016/j.atmosres.2022.106171, for `velocity == Chen2022VelType`
"""
function terminal_velocity(
    (; pdf, mass)::Union{CMP.Rain{FT}, CMP.Snow{FT}},
    vel::Union{CMP.Blk1MVelTypeRain{FT}, CMP.Blk1MVelTypeSnow{FT}},
    ρ::FT,
    q::FT,
) where {FT}
    if q > FT(0)
        # terminal_velocity(size)
        (; χv, ve, Δv) = vel
        v0 = get_v0(vel, ρ)
        # mass(size)
        (; r0, me, Δm, χm) = mass
        # size distrbution
        λ = lambda(pdf, mass, q, ρ)

        return χv *
               v0 *
               (λ * r0)^(-ve - Δv) *
               SF.gamma(me + ve + Δm + Δv + FT(1)) / SF.gamma(me + Δm + FT(1))
    else
        return FT(0)
    end
end
function terminal_velocity(
    (; pdf, mass)::Union{CMP.Rain{FT}, CMP.CloudIce{FT}},
    vel::Union{CMP.Chen2022VelTypeRain{FT}, CMP.Chen2022VelTypeSnowIce{FT}},
    ρ::FT,
    q::FT,
) where {FT}
    fall_w = FT(0)
    if q > FT(0)
        # coefficients from Table B1 from Chen et. al. 2022
        aiu, bi, ciu = CO.Chen2022_vel_coeffs_small(vel, ρ)
        # size distribution parameter
        λ::FT = lambda(pdf, mass, q, ρ)
        # eq 20 from Chen et al 2022
        fall_w = sum(CO.Chen2022_vel_add.(aiu, bi, ciu, λ, 3))
        # It should be ϕ^κ * fall_w, but for rain drops ϕ = 1 and κ = 0
        fall_w = max(FT(0), fall_w)
    end
    return fall_w
end
function terminal_velocity(
    (; pdf, mass, area)::CMP.Snow{FT},
    vel::CMP.Chen2022VelTypeSnowIce{FT},
    ρ::FT,
    q::FT,
) where {FT}
    fall_w = FT(0)
    if q > FT(0)

        (; r0, m0, me, Δm, χm) = mass
        (; a0, ae, Δa, χa) = area
        λ::FT = lambda(pdf, mass, q, ρ)

        m0c = m0 * χm
        a0c = a0 * χa
        mec = me + Δm
        aec = ae + Δa

        # coefficients from Appendix B from Chen et. al. 2022
        aiu, bi, ciu = CO.Chen2022_vel_coeffs_small(vel, ρ)
        ρᵢ = vel.ρᵢ
        κ = FT(-1 / 3) #oblate
        k = 3 # mass weighted

        tmp =
            λ^(k + 1) *
            ((16 * a0c^3 * ρᵢ^2) / (9 * π * m0c^2 * r0^(3 * aec - 2 * mec)))^κ
        ci_pow =
            (2 .* ciu .+ λ) .^
            (.-(3 .* aec .* κ .- 2 .* mec .* κ .+ bi .+ k .+ 1))

        ti = tmp .* aiu .* FT(2) .^ bi .* ci_pow

        Chen2022_vel_add_sno(t, b, aec, mec, κ, k) =
            t * SF.gamma(3 * κ * aec - 2 * κ * mec + b + k + 1) /
            SF.gamma(k + 1)

        fall_w = sum(Chen2022_vel_add_sno.(ti, bi, aec, mec, κ, k))
        fall_w = max(FT(0), fall_w)
    end
    return fall_w
end

"""
    conv_q_liq_to_q_rai(acnv, q_liq, smooth_transition)

 - `acnv` - 1M autoconversion parameters
 - `q_liq` - liquid water specific humidity
 - `smooth_transition` - a flag to switch on smoothing

Returns the q_rai tendency due to collisions between cloud droplets
(autoconversion), parametrized following Kessler (1995).
"""
conv_q_liq_to_q_rai(
    (; τ, q_threshold, k)::CMP.Acnv1M{FT},
    q_liq::FT,
    smooth_transition::Bool = false,
) where {FT} =
    smooth_transition ?
    CO.logistic_function_integral(q_liq, q_threshold, k) / τ :
    max(0, q_liq - q_threshold) / τ

"""
    conv_q_ice_to_q_sno_no_supersat(acnv, q_ice, smooth_transition)

 - `acnv` - 1M autoconversion parameters
 - `q_ice` -  cloud ice specific humidity
 - `smooth_transition` - a flag to switch on smoothing

Returns the q_sno tendency due to autoconversion from ice.
This is a simplified version of a snow autoconversion rate that can be used in
simulations where there is no supersaturation
(for example in TC.jl when using saturation adjustment).
"""
conv_q_ice_to_q_sno_no_supersat(
    (; τ, q_threshold, k)::CMP.Acnv1M{FT},
    q_ice::FT,
    smooth_transition::Bool = false,
) where {FT} =
    smooth_transition ?
    CO.logistic_function_integral(q_ice, q_threshold, k) / τ :
    max(0, q_ice - q_threshold) / τ

"""
    conv_q_ice_to_q_sno(ice, aps, tps, q, ρ, T)

 - `ice` - a struct with ice parameters
 - `aps` - a struct with air properties
 - `tps` - a struct with thermodynamics parameters
 - `q` - phase partition
 - `ρ` - air density
 - `T` - air temperature

Returns the q_sno tendency due to autoconversion from ice.
Parameterized following Harrington et al. (1996) and Kaul et al. (2015).
"""
function conv_q_ice_to_q_sno(
    (; r_ice_snow, pdf, mass)::CMP.CloudIce{FT},
    aps::CMP.AirProperties{FT},
    tps::TDP.ThermodynamicsParameters{FT},
    q::TD.PhasePartition{FT},
    ρ::FT,
    T::FT,
) where {FT}
    acnv_rate = FT(0)
    S = TD.supersaturation(tps, q, ρ, T, TD.Ice())

    if (q.ice > FT(0) && S > FT(0))
        (; me, Δm) = mass
        G = CO.G_func(aps, tps, T, TD.Ice())
        n0 = get_n0(pdf)
        λ = lambda(pdf, mass, q.ice, ρ)

        acnv_rate =
            4 * FT(π) * S * G * n0 / ρ *
            exp(-λ * r_ice_snow) *
            (r_ice_snow^FT(2) / (me + Δm) + (r_ice_snow * λ + FT(1)) / λ^FT(2))
    end
    return acnv_rate
end

"""
    accretion(cloud, precip, vel, ce, q_clo, q_pre, ρ)

 - `cloud` - type for cloud water or cloud ice
 - `precip` - type for rain or snow
 - `vel` - a struct with terminal velocity parameters
 - `ce` - collision efficiency parameters
 - `q_clo` - cloud water or cloud ice specific humidity
 - `q_pre` - rain water or snow specific humidity
 - `ρ` - rain water or snow specific humidity

Returns the source of precipitating water (rain or snow)
due to collisions with cloud water (liquid or ice).
"""
function accretion(
    cloud::CMP.CloudCondensateType{FT},
    precip::CMP.PrecipitationType{FT},
    vel::Union{CMP.Blk1MVelTypeRain{FT}, CMP.Blk1MVelTypeSnow{FT}},
    ce::CMP.CollisionEff,
    q_clo::FT,
    q_pre::FT,
    ρ::FT,
) where {FT}

    accr_rate = FT(0)
    if (q_clo > FT(0) && q_pre > FT(0))

        n0::FT = get_n0(precip.pdf, q_pre, ρ)
        v0::FT = get_v0(vel, ρ)

        (; r0) = precip.mass
        (; χv, ve, Δv) = vel
        (; a0, ae, χa, Δa) = precip.area

        λ = lambda(precip.pdf, precip.mass, q_pre, ρ)
        E = Ec(cloud, precip, ce)

        accr_rate =
            q_clo * E * n0 * a0 * v0 * χa * χv / λ *
            SF.gamma(ae + ve + Δa + Δv + FT(1)) / (λ * r0)^(ae + ve + Δa + Δv)
    end
    return accr_rate
end

"""
    accretion_rain_sink(rain, ice, vel, ce, q_ice, q_rai, ρ)

 - `rain` - rain type parameters
 - `ice` - ice type parameters
 - `vel` - terminal velocity parameters for rain
 - `ce` - collision efficiency parameters
 - `q_ice` - cloud ice specific humidity
 - `q_rai` - rain water specific humidity
 - `ρ` - air density

Returns the sink of rain water (partial source of snow) due to collisions
with cloud ice.
"""
function accretion_rain_sink(
    rain::CMP.Rain{FT},
    ice::CMP.CloudIce{FT},
    vel::CMP.Blk1MVelTypeRain{FT},
    ce::CMP.CollisionEff,
    q_ice::FT,
    q_rai::FT,
    ρ::FT,
) where {FT}
    accr_rate = FT(0)
    if (q_ice > FT(0) && q_rai > FT(0))

        n0_ice = get_n0(ice.pdf)
        λ_ice = lambda(ice.pdf, ice.mass, q_ice, ρ)

        n0 = get_n0(rain.pdf, q_rai, ρ)
        v0 = get_v0(vel, ρ)
        (; r0, m0, me, Δm, χm) = rain.mass
        (; χv, ve, Δv) = vel
        (; a0, ae, χa, Δa) = rain.area

        E = Ec(ice, rain, ce)

        λ = lambda(rain.pdf, rain.mass, q_rai, ρ)

        accr_rate =
            E / ρ * n0 * n0_ice * m0 * a0 * v0 * χm * χa * χv / λ_ice / λ *
            SF.gamma(me + ae + ve + Δm + Δa + Δv + FT(1)) /
            (r0 * λ)^FT(me + ae + ve + Δm + Δa + Δv)
    end
    return accr_rate
end

"""
    accretion_snow_rain(ce, type_i, type_j, blk1m_type_i, blk1m_type_j, q_i, q_j, ρ)

 - `ce` - collision efficiency parameters
 - `i` - snow for temperatures below freezing
         or rain for temperatures above freezing
 - `j` - rain for temperatures below freezing
         or snow for temperatures above freezing
 - `type_i`, `type_j` - a type for snow or rain
 - `blk1mveltype_ti`, `blk1mveltype_tj` - 1M terminal velocity parameters
 - `q_` - specific humidity of snow or rain
 - `ρ` - air density

Returns the accretion rate between rain and snow.
Collisions between rain and snow result in
snow at temperatures below freezing and in rain at temperatures above freezing.
"""
function accretion_snow_rain(
    type_i::CMP.PrecipitationType{FT},
    type_j::CMP.PrecipitationType{FT},
    blk1mveltype_ti::Union{CMP.Blk1MVelTypeRain{FT}, CMP.Blk1MVelTypeSnow{FT}},
    blk1mveltype_tj::Union{CMP.Blk1MVelTypeRain{FT}, CMP.Blk1MVelTypeSnow{FT}},
    ce::CMP.CollisionEff,
    q_i::FT,
    q_j::FT,
    ρ::FT,
) where {FT}

    accr_rate = FT(0)
    if (q_i > FT(0) && q_j > FT(0))

        n0_i = get_n0(type_i.pdf, q_i, ρ)
        n0_j = get_n0(type_j.pdf, q_j, ρ)

        r0_j = type_j.mass.r0
        m0_j = type_j.mass.m0
        me_j = type_j.mass.me
        Δm_j = type_j.mass.Δm
        χm_j = type_j.mass.χm

        E_ij = Ec(type_i, type_j, ce)

        λ_i = lambda(type_i.pdf, type_i.mass, q_i, ρ)
        λ_j = lambda(type_j.pdf, type_j.mass, q_j, ρ)

        v_ti = terminal_velocity(type_i, blk1mveltype_ti, ρ, q_i)
        v_tj = terminal_velocity(type_j, blk1mveltype_tj, ρ, q_j)

        accr_rate =
            FT(π) / ρ * n0_i * n0_j * m0_j * χm_j * E_ij * abs(v_ti - v_tj) /
            r0_j^(me_j + Δm_j) * (
                FT(2) * SF.gamma(me_j + Δm_j + FT(1)) / λ_i^FT(3) /
                λ_j^(me_j + Δm_j + FT(1)) +
                FT(2) * SF.gamma(me_j + Δm_j + FT(2)) / λ_i^FT(2) /
                λ_j^(me_j + Δm_j + FT(2)) +
                SF.gamma(me_j + Δm_j + FT(3)) / λ_i / λ_j^(me_j + Δm_j + FT(3))
            )
    end
    return accr_rate
end

"""
    evaporation_sublimation(rain, vel, aps, tps, q, q_rai, ρ, T)
    evaporation_sublimation(snow, vel, aps, tps, q, q_sno, ρ, T)

 - `rain` - a struct with rain parameters
 - `snow` - a struct with snow parameters
 - `vel` - a struct with terminal velocity parameters
 - `aps` - a struct with air parameters
 - `tps` - a struct with thermodynamics parameters
 - `q` - phase partition
 - `q_rai` - rain specific humidity
 - `q_sno` - snow specific humidity
 - `ρ` - air density
 - `T` - air temperature

Returns the tendency due to rain evaporation or snow sublimation.
"""
function evaporation_sublimation(
    (; pdf, mass, vent)::CMP.Rain{FT},
    vel::CMP.Blk1MVelTypeRain{FT},
    aps::CMP.AirProperties{FT},
    tps::TDP.ThermodynamicsParameters{FT},
    q::TD.PhasePartition{FT},
    q_rai::FT,
    ρ::FT,
    T::FT,
) where {FT}
    evap_subl_rate = FT(0)
    S = TD.supersaturation(tps, q, ρ, T, TD.Liquid())

    if (q_rai > FT(0) && S < FT(0))

        (; ν_air, D_vapor) = aps
        G = CO.G_func(aps, tps, T, TD.Liquid())
        n0 = get_n0(pdf, q_rai, ρ)
        v0 = get_v0(vel, ρ)
        (; χv, ve, Δv) = vel
        (; r0) = mass
        a_vent = vent.a
        b_vent = vent.b

        λ = lambda(pdf, mass, q_rai, ρ)

        evap_subl_rate =
            4 * FT(π) * n0 / ρ * S * G / λ^FT(2) * (
                a_vent +
                b_vent * (ν_air / D_vapor)^FT(1 / 3) /
                (r0 * λ)^((ve + Δv) / FT(2)) *
                (FT(2) * v0 * χv / ν_air / λ)^FT(1 / 2) *
                SF.gamma((ve + Δv + FT(5)) / FT(2))
            )
    end
    # only evaporation is considered for rain
    return min(0, evap_subl_rate)
end
function evaporation_sublimation(
    (; pdf, mass, vent)::CMP.Snow{FT},
    vel::CMP.Blk1MVelTypeSnow{FT},
    aps::CMP.AirProperties{FT},
    tps::TDP.ThermodynamicsParameters{FT},
    q::TD.PhasePartition{FT},
    q_sno::FT,
    ρ::FT,
    T::FT,
) where {FT}
    evap_subl_rate = FT(0)
    if q_sno > FT(0)
        (; ν_air, D_vapor) = aps

        S = TD.supersaturation(tps, q, ρ, T, TD.Ice())
        G = CO.G_func(aps, tps, T, TD.Ice())

        n0 = get_n0(pdf, q_sno, ρ)
        v0 = get_v0(vel, ρ)
        (; r0) = mass
        (; χv, ve, Δv) = vel

        a_vent = vent.a
        b_vent = vent.b

        λ = lambda(pdf, mass, q_sno, ρ)

        evap_subl_rate =
            4 * FT(π) * n0 / ρ * S * G / λ^FT(2) * (
                a_vent +
                b_vent * (ν_air / D_vapor)^FT(1 / 3) /
                (r0 * λ)^((ve + Δv) / FT(2)) *
                (FT(2) * v0 * χv / ν_air / λ)^FT(1 / 2) *
                SF.gamma((ve + Δv + FT(5)) / FT(2))
            )
    end
    return evap_subl_rate
end

"""
    snow_melt(snow, vel, aps, tps, q_sno, ρ, T)

 - `snow` - snow parameters
 - `vel` - terminal velocity parameters
 - `aps` - air properties
 - `tps` - thermodynamics parameters
 - `q_sno` - snow water specific humidity
 - `ρ` - air density
 - `T` - air temperature

Returns the tendency due to snow melt.
"""
function snow_melt(
    (; T_freeze, pdf, mass, vent)::CMP.Snow{FT},
    vel::CMP.Blk1MVelTypeSnow{FT},
    aps::CMP.AirProperties{FT},
    tps::TDP.ThermodynamicsParameters{FT},
    q_sno::FT,
    ρ::FT,
    T::FT,
) where {FT}
    snow_melt_rate = FT(0)

    if (q_sno > FT(0) && T > T_freeze)
        (; ν_air, D_vapor, K_therm) = aps

        L = TD.latent_heat_fusion(tps, T)

        n0 = get_n0(pdf, q_sno, ρ)
        v0 = get_v0(vel, ρ)
        (; r0) = mass
        (; χv, ve, Δv) = vel

        a_vent = vent.a
        b_vent = vent.b

        λ = lambda(pdf, mass, q_sno, ρ)

        snow_melt_rate =
            4 * FT(π) * n0 / ρ * K_therm / L * (T - T_freeze) / λ^FT(2) * (
                a_vent +
                b_vent * (ν_air / D_vapor)^FT(1 / 3) /
                (r0 * λ)^((ve + Δv) / FT(2)) *
                (FT(2) * v0 * χv / ν_air / λ)^FT(1 / 2) *
                SF.gamma((ve + Δv + FT(5)) / FT(2))
            )
    end
    return snow_melt_rate
end

end #module Microphysics1M.jl<|MERGE_RESOLUTION|>--- conflicted
+++ resolved
@@ -104,11 +104,7 @@
     - `q` - specific humidity of rain
     - `ρ` - air density
 
-<<<<<<< HEAD
 Returns logarithmic radar reflectivity from the assumed rain particle size distribution  
-=======
-Returns radar reflectivity from the assumed rain particle size distribuion 
->>>>>>> 5da62fbd
 normalized by the reflectivty of 1 millimiter drop in a volume of one meter cube
 """
 function radar_reflectivity(
@@ -119,11 +115,7 @@
 
     n0 = get_n0(pdf)
     λ = lambda(pdf, mass, q, ρ)
-<<<<<<< HEAD
-    Z₀ = 1e-18
-=======
     Z₀ = FT(1e-18)
->>>>>>> 5da62fbd
 
     return 10 * log10((720 * n0 / λ^7) / Z₀)
 end
