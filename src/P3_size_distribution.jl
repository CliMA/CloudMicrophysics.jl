"""
    μ_to_λ(μ)

 - μ - parameter for gamma distribution of N′

Returns corresponding λ to given μ value
"""
function μ_to_λ(p3::PSP3, μ::FT) where {FT}
    return ((μ + p3.c) / p3.a)^(1 / p3.b)
end

"""
    DSD_μ(p3, λ)

- p3 - a struct with P3 scheme parameters
- λ - slope parameter for gamma distribution of N′ [1/m]

Returns the shape parameter μ for a given λ value
Eq. 3 in Morrison and Milbrandt (2015).
"""
function DSD_μ(p3::PSP3, λ::FT) where {FT}
    #@assert λ > FT(0)
    return min(p3.μ_max, max(FT(0), p3.a * λ^p3.b - p3.c))
end

"""
    DSD_N₀(p3, μ, N, λ)

 - p3 - a struct with P3 scheme parameters
 - N - total ice number concentration [1/m3]
 - μ - shape parameter of N′ gamma distribution
 - λ - slope parameter for gamma distribution of N′ [1/m]

Returns the shape parameter N₀ from Eq. 2 in Morrison and Milbrandt (2015).
"""
function DSD_N₀(p3::PSP3, N::FT, λ::FT) where {FT}
    μ = DSD_μ(p3, λ)
    return N / Γ(1 + μ) * λ^(1 + μ)
end

"""
    N′ice(p3, D, λ, N0)

 - p3 - a struct containing P3 scheme parameters
 - D - diameter of particle
 - λ - shape parameter of distribution
 - N0 - shape parameter of distribution

 Returns the distribution of ice particles (assumed to be of the form
 N'(D) = N0 * D ^ μ * exp(-λD)) at given D
"""
function N′ice(p3::PSP3, D::FT, λ::FT, N_0::FT) where {FT}
    return N_0 * D^DSD_μ(p3, λ) * exp(-λ * D)
end

#"""
#    get_ice_bound(p3, λ, tolerance)
#
# - p3 - a struct containing p3 parameters
# - λ - shape parameters of ice distribution
# - tolerance - tolerance for how much of the distribution we want to integrate over
#
# Returns the bound on the distribution that would guarantee that 1-tolerance
# of the ice distribution is integrated over. This is calculated by setting
# N_0(1 - tolerance) = ∫ N'(D) dD from 0 to bound and solving for bound.
# This was further simplified to cancel out the N_0 from both sides.
# The guess was calculated through a linear approximation extrapolated from
# numerical solutions.
#"""
#function get_ice_bound(p3::PSP3, λ::FT, tolerance::FT) where {FT}
#    ice_problem(x) =
#        tolerance - Γ(1 + DSD_μ(p3, λ), FT(exp(x)) * λ) / Γ(1 + DSD_μ(p3, λ))
#    guess = log(19 / 6 * (DSD_μ(p3, λ) - 1) + 39) - log(λ)
#    log_ice_x =
#        RS.find_zero(
#            ice_problem,
#            RS.SecantMethod(guess - 1, guess),
#            RS.CompactSolution(),
#            RS.RelativeSolutionTolerance(eps(FT)),
#            5,
#        ).root
#    return exp(log_ice_x)
#end
"""
    get_ice_bound(p3, λ, tolerance)

 - p3 - a struct containing p3 parameters
 - λ - shape parameters of ice distribution
 - tolerance - tolerance for how much of the distribution we want to integrate over

 Ice size distribution upper bound. Set to a fixed number as a temporary fix.
 The commented above function is not stable right now.
"""
function get_ice_bound(p3::PSP3, λ::FT, tolerance::FT) where {FT}
<<<<<<< HEAD
    ice_problem(x) =
        tolerance - Γ(1 + DSD_μ(p3, λ), FT(exp(x)) * λ) / Γ(1 + DSD_μ(p3, λ))
    guess = log(FT(19) / 6 * (DSD_μ(p3, λ) - 1) + 39) - log(λ)
    log_ice_x =
        RS.find_zero(
            ice_problem,
            RS.SecantMethod(guess - 1, guess),
            RS.CompactSolution(),
            RS.RelativeSolutionTolerance(eps(FT)),
            5,
        ).root

    return exp(log_ice_x)
=======
    return FT(1e-2)
>>>>>>> 34eddfbc
end

"""
    L_(p3, ρ, F_rim, F_liq, λ, μ, D_min, D_max)

 - p3 - a struct with P3 scheme parameters
 - ρ - bulk ice density (ρ_i for small ice, ρ_g for graupel) [kg/m^3]
 - F_rim - rime mass fraction (L_rim / (L_ice - L_liq)) [-]
 - F_liq - liquid fraction (L_liq / L_ice) [-]:
    - zero if solving for ice core shape parameters
 - μ - shape parameter of N′ gamma distribution
 - λ - slope parameter of N′ gamma distribution
 - D_min - minimum bound for regime
 - D_max - maximum bound for regime (if not specified, then infinity)

 Returns ice content for a given m(D) regime
"""
# small, spherical ice or graupel (completely rimed, spherical)
# D_min = 0, D_max = D_th, ρ = ρᵢ
# or
# L_rim > 0 and D_min = D_gr, D_max = D_cr, ρ = ρ_g
function L_s(
    p3::PSP3,
    F_liq::FT,
    ρ::FT,
    μ::FT,
    λ::FT,
    D_min::FT,
    D_max::FT,
) where {FT}
    return ∫_Γ(D_min, D_max, (1 - F_liq) * FT(π) / 6 * ρ, μ + 3, λ)
end
# L_rim = 0 and D_min = D_th, D_max = inf
function L_rz(p3::PSP3, F_liq::FT, μ::FT, λ::FT, D_min::FT) where {FT}
    return ∫_Γ(D_min, FT(Inf), (1 - F_liq) * α_va_si(p3), μ + p3.β_va, λ)
end
# L_rim > 0 and D_min = D_th and D_max = D_gr
function L_n(p3::PSP3, F_liq::FT, μ::FT, λ::FT, D_min::FT, D_max::FT) where {FT}
    return ∫_Γ(D_min, D_max, (1 - F_liq) * α_va_si(p3), μ + p3.β_va, λ)
end
# partially rimed ice or large unrimed ice (upper bound on D is infinity)
# L_rim > 0 and D_min = D_cr, D_max = inf
function L_r(p3::PSP3, F_rim::FT, F_liq::FT, μ::FT, λ::FT, D_min::FT) where {FT}
    return ∫_Γ(
        D_min,
        FT(Inf),
        (1 - F_liq) * α_va_si(p3) / (1 - F_rim),
        μ + p3.β_va,
        λ,
    )
end
# F_liq != 0 (liquid mass on mixed-phase particles for D in [D_min, D_max])
function L_liq(p3::PSP3, F_liq::FT, μ::FT, λ::FT) where {FT}
    return ∫_Γ(FT(0), FT(Inf), F_liq * (FT(π) / 6) * p3.ρ_l, μ + 3, λ)
end

"""
    L_over_N_gamma(p3, F_rim, F_liq, log_λ, th)

 - p3 - a struct with P3 scheme parameters
 - F_rim - rime mass fraction (L_rim / (L_ice - L_liq)) [-]
 - F_liq - liquid fraction (L_liq / L_ice) [-]:
    - zero if solving for ice core shape parameters
 - log_λ - logarithm of the slope parameter of N′ gamma distribution
 - μ - shape parameter of N′ gamma distribution
 - th - P3 scheme thresholds() output tuple (D_cr, D_gr, ρ_g, ρ_d)

Returns L/N for all values of D (sum over all regimes).
Eq. 5 in Morrison and Milbrandt (2015).
"""
function L_over_N_gamma(
    p3::PSP3,
    F_rim::FT,
    F_liq::FT,
    log_λ::FT,
    μ::FT,
    th = (; D_cr = FT(0), D_gr = FT(0), ρ_g = FT(0), ρ_d = FT(0)),
) where {FT}

    D_th = D_th_helper(p3)
    λ = exp(log_λ)
    N = Γ(1 + μ) / (λ^(1 + μ))

    return ifelse(
        F_rim == FT(0),
        (
            L_s(p3, F_liq, p3.ρ_i, μ, λ, FT(0), D_th) +
            L_rz(p3, F_liq, μ, λ, D_th) +
            L_liq(p3, F_liq, μ, λ)
        ) / N,
        (
            L_s(p3, F_liq, p3.ρ_i, μ, λ, FT(0), D_th) +
            L_n(p3, F_liq, μ, λ, D_th, th.D_gr) +
            L_s(p3, F_liq, th.ρ_g, μ, λ, th.D_gr, th.D_cr) +
            L_r(p3, F_rim, F_liq, μ, λ, th.D_cr) +
            L_liq(p3, F_liq, μ, λ)
        ) / N,
    )
end

"""
    DSD_μ_approx(p3, L_ice, N, ρ_r, F_rim, F_liq)

 - p3 - a struct with P3 scheme parameters
 - L_ice - ice content [kg/m3]
 - N - total ice number concentration [1/m3]
 - ρ_r - rime density (L_rim/B_rim) [kg/m^3]
 - F_rim - rime mass fraction (L_rim / (L_ice - L_liq)) [-]
 - F_liq - liquid fraction (L_liq / L_ice) [-]:
    - zero if solving for ice core shape parameters
Returns the approximated shape parameter μ for a given q and N value
"""
function DSD_μ_approx(
    p3::PSP3,
    L::FT,
    N::FT,
    ρ_r::FT,
    F_rim::FT,
    F_liq::FT,
) where {FT}
    # Get thresholds for given F_rim, ρ_r
    th = thresholds(p3, ρ_r, F_rim)

    # Get min and max lambda values
    λ_0 = μ_to_λ(p3, FT(0))
    λ_6 = μ_to_λ(p3, p3.μ_max)

    # Get corresponding L/N values at given F_rim
    L_over_N_min = log(L_over_N_gamma(p3, F_rim, F_liq, log(λ_0), FT(0), th))
    L_over_N_max = log(L_over_N_gamma(p3, F_rim, F_liq, log(λ_6), p3.μ_max, th))

    # Return approximation between them
    μ = (p3.μ_max / (L_over_N_max - L_over_N_min)) * (log(L / N) - L_over_N_min)

    # Clip approximation between 0 and 6
    return min(p3.μ_max, max(FT(0), μ))
end

"""
    get_bounds(N, L, F_rim, F_liq, p3, th)

 - N - ice number concentration [1/m3]
 - L - ice content [kg/m3]
 - μ - shape parameter of N′ gamma distribution
 - F_rim - rime mass fraction (L_rim / (L_ice - L_liq)) [-]
 - F_liq - liquid fraction (L_liq / L_ice) [-]:
    - zero if solving for ice core shape parameters - p3 - a struct with P3 scheme parameters
 - th - P3 scheme thresholds() output tuple (D_cr, D_gr, ρ_g, ρ_d)

 Returns estimated guess for λ from L to be used in distribution_parameter_solver()
"""
function get_bounds(
    N::FT,
    L::FT,
    μ::FT,
    F_rim::FT,
    F_liq::FT,
    p3::PSP3,
    th = (; D_cr = FT(0), D_gr = FT(0), ρ_g = FT(0), ρ_d = FT(0)),
) where {FT}
    goal = L / N

    if goal >= 1e-8
        left = FT(1)
        right = FT(6 * 1e3)
        radius = FT(0.2)
    elseif goal >= 2 * 1e-9
        left = FT(6 * 1e3)
        right = FT(3 * 1e4)
        radius = FT(-0.1)
    else
        left = FT(4 * 1e4)
        right = FT(1e6)
        radius = FT(0.2)
    end

    Ll = L_over_N_gamma(p3, F_rim, F_liq, log(left), μ, th)
    Lr = L_over_N_gamma(p3, F_rim, F_liq, log(right), μ, th)

    guess =
        left * (goal / (Ll))^((log(right) - log(left)) / (log(Lr) - log(Ll)))

    max = log(guess * exp(radius))
    min = log(guess)

    return (; min, max)
end

"""
    distrbution_parameter_solver()

 - p3 - a struct with P3 scheme parameters
 - L - mass mixing ratio
 - N - number mixing ratio
 - ρ_r - rime density (L_rim/B_rim) [kg/m^3]
 - F_rim - rime mass fraction (L_rim / (L_ice - L_liq)) [-]
 - F_liq - liquid fraction (L_liq / L_ice) [-]:
    - zero if solving for ice core shape parameters - p3 - a struct with P3 scheme parameters

Solves the nonlinear system consisting of N_0 and λ for P3 prognostic variables
Returns a named tuple containing:
 - N_0 - intercept size distribution parameter [1/m4]
 - λ - slope size distribution parameter [1/m]
"""
function distribution_parameter_solver(
    p3::PSP3{FT},
    L::FT,
    N::FT,
    ρ_r::FT,
    F_rim::FT,
    F_liq::FT,
) where {FT}
    # Get the thresholds for different particles regimes
    th = thresholds(p3, ρ_r, F_rim)

    # Get μ given L and N
    μ = DSD_μ_approx(p3, L, N, ρ_r, F_rim, F_liq)

    # To ensure that λ is positive solve for x such that λ = exp(x)
    shape_problem(x) = L / N - L_over_N_gamma(p3, F_rim, F_liq, x, μ, th)

    # Get intial guess for solver
    (; min, max) = get_bounds(N, L, μ, F_rim, F_liq, p3, th)

    # Find slope parameter
    x =
        RS.find_zero(
            shape_problem,
            RS.SecantMethod(min, max),
            RS.CompactSolution(),
            RS.RelativeSolutionTolerance(eps(FT)),
            5,
        ).root

    return (; λ = exp(x), N_0 = DSD_N₀(p3, N, exp(x)))
end

"""
    D_m (p3, L, N, ρ_r, F_rim)

 - p3 - a struct with P3 scheme parameters
 - L - mass mixing ratio
 - N - number mixing ratio
 - ρ_r - rime density (L_rim/B_rim) [kg/m^3]
 - F_rim - rime mass fraction (L_rim / (L_ice - L_liq)) [-]
 - F_liq - liquid fraction (L_liq / L_ice) [-]:
    - zero if solving for ice core D_m
 - p3 - a struct with P3 scheme parameters

 Return the mass weighted mean particle size [m]
"""
function D_m(p3::PSP3, L::FT, N::FT, ρ_r::FT, F_rim::FT, F_liq::FT) where {FT}
    # Get the thresholds for different particles regimes
    th = thresholds(p3, ρ_r, F_rim)
    D_th = D_th_helper(p3)

    # Get the shape parameters
    (λ, N_0) = distribution_parameter_solver(p3, L, N, ρ_r, F_rim, F_liq)
    μ = DSD_μ(p3, λ)

    # Redefine α_va to be in si units
    α_va = α_va_si(p3)

    # Calculate numerator
    n_nl = 0
    if F_rim == 0
        n_nl += ∫_Γ(FT(0), D_th, π / 6 * p3.ρ_i * N_0, μ + 4, λ)
        n_nl += ∫_Γ(D_th, FT(Inf), α_va * N_0, μ + p3.β_va + 1, λ)
        n_l = ∫_Γ(FT(0), FT(Inf), N_0 * p3.ρ_l * (FT(π) / 6), μ + 4, λ)
    else
        n_nl += ∫_Γ(FT(0), D_th, π / 6 * p3.ρ_i * N_0, μ + 4, λ)
        n_nl += ∫_Γ(D_th, th.D_gr, α_va * N_0, μ + p3.β_va + 1, λ)
        n_nl += ∫_Γ(th.D_gr, th.D_cr, π / 6 * th.ρ_g * N_0, μ + 4, λ)
        n_nl +=
            ∫_Γ(th.D_cr, FT(Inf), α_va / (1 - F_rim) * N_0, μ + p3.β_va + 1, λ)
        n_l = ∫_Γ(FT(0), FT(Inf), N_0 * p3.ρ_l * (FT(π) / 6), μ + 4, λ)
    end

    # F_liq-weighted average:
    n = (1 - F_liq) * n_nl + F_liq * n_l

    # Normalize by L
    return ifelse(L < eps(FT), FT(0), n / L)
end<|MERGE_RESOLUTION|>--- conflicted
+++ resolved
@@ -92,23 +92,7 @@
  The commented above function is not stable right now.
 """
 function get_ice_bound(p3::PSP3, λ::FT, tolerance::FT) where {FT}
-<<<<<<< HEAD
-    ice_problem(x) =
-        tolerance - Γ(1 + DSD_μ(p3, λ), FT(exp(x)) * λ) / Γ(1 + DSD_μ(p3, λ))
-    guess = log(FT(19) / 6 * (DSD_μ(p3, λ) - 1) + 39) - log(λ)
-    log_ice_x =
-        RS.find_zero(
-            ice_problem,
-            RS.SecantMethod(guess - 1, guess),
-            RS.CompactSolution(),
-            RS.RelativeSolutionTolerance(eps(FT)),
-            5,
-        ).root
-
-    return exp(log_ice_x)
-=======
     return FT(1e-2)
->>>>>>> 34eddfbc
 end
 
 """
