"""
Predicted particle properties scheme (P3) for ice, which includes:
 - threshold solver
 - shape parameters solver
 - m(D) regime
 - a(D) regime

Implementation of Morrison and Milbrandt 2015 doi: 10.1175/JAS-D-14-0065.1

Note: Particle size is defined as its maximum length (i.e. max dimesion).
"""
module P3Scheme

import SpecialFunctions as SF

import RootSolvers as RS
import ClimaParams as CP
import CloudMicrophysics.Parameters as CMP

const PSP3 = CMP.ParametersP3

export thresholds, distribution_parameter_solver

"""
    α_va_si(p3)

 - p3 - a struct with P3 scheme parameters

Returns `α_va` coefficient for the assumed particle mass(size) relation for
large unrimed ice and dense nonspherical ice, in base SI units: kg m^(-β_va).
`β_va` is another coefficient of the mass(size) relation.
From measurements of mass grown by vapor diffusion and aggregation
in midlatitude cirrus by Brown and Francis (1995)
doi: 10.1175/1520-0426(1995)012<0410:IMOTIW>2.0.CO;2
"""
α_va_si(p3::PSP3{FT}) where {FT} = p3.α_va * 10^(6 * p3.β_va - 3)

"""
    D_th_helper(p3)

 - p3 - a struct with P3 scheme parameters

Returns the critical size separating spherical and nonspherical ice, in meters.
Eq. 8 in Morrison and Milbrandt (2015).
"""
D_th_helper(p3::PSP3{FT}) where {FT} =
    (FT(π) * p3.ρ_i / 6 / α_va_si(p3))^(1 / (p3.β_va - 3))

"""
    D_cr_helper(p3, F_r, ρ_g)

 - p3 - a struct with P3 scheme parameters
 - F_r - rime mass fraction (q_rim/q_i) [-]
 - ρ_g - is the effective density of a spherical graupel particle [kg/m^3]

Returns the size of equal mass for graupel and partially rimed ice, in meters.
Eq. 14 in Morrison and Milbrandt (2015).
"""
function D_cr_helper(p3::PSP3{FT}, F_r::FT, ρ_g::FT) where {FT}
    α_va = α_va_si(p3)
    return (1 / (1 - F_r) * 6 * α_va / FT(π) / ρ_g)^(1 / (3 - p3.β_va))
end

"""
    D_gr_helper(p3, ρ_g)

 - p3 - a struct with P3 scheme parameters
 - ρ_g - is the effective density of a spherical graupel particle [kg/m^3]

Returns the size of equal mass for graupel and unrimed ice, in meters.
Eq. 15 in Morrison and Milbrandt (2015).
"""
function D_gr_helper(p3::PSP3{FT}, ρ_g::FT) where {FT}
    α_va = α_va_si(p3)
    return (6 * α_va / FT(π) / ρ_g)^(1 / (3 - p3.β_va))
end

"""
    ρ_g_helper(ρ_r, F_r, ρ_d)

 - ρ_r - rime density (q_rim/B_rim) [kg/m^3]
 - F_r - rime mass fraction (q_rim/q_i) [-]
 - ρ_g - is the effective density of a spherical graupel particle [kg/m^3]

Returns the density of total (deposition + rime) ice mass for graupel, in kg/m3
Eq. 16 in Morrison and Milbrandt (2015).
"""
ρ_g_helper(ρ_r::FT, F_r::FT, ρ_d::FT) where {FT} = F_r * ρ_r + (1 - F_r) * ρ_d

"""
    ρ_d_helper(p3, D_cr, D_gr)

 - p3 - a struct with P3 scheme parameters
 - D_cr - is the size of equal mass for graupel and partially rimed ice, in meters
 - D_gr - the size of equal mass for graupel and unrimed ice, in meters

Returns the density of unrimed ice mass, in kg/m3
Eq. 17 in Morrison and Milbrandt (2015).
"""
function ρ_d_helper(p3::PSP3{FT}, D_cr::FT, D_gr::FT) where {FT}
    α_va = α_va_si(p3)
    β_m2 = p3.β_va - 2
    return 6 * α_va * (D_cr^β_m2 - D_gr^β_m2) / FT(π) / β_m2 /
           max(D_cr - D_gr, eps(FT))
end

"""
    thresholds(p3, ρ_r, F_r)

 - p3 - a struct with P3 scheme parameters
 - ρ_r - rime density (q_rim/B_rim) [kg/m^3]
 - F_r - rime mass fraction (q_rim/q_i) [-]

Solves the nonlinear system consisting of D_cr, D_gr, ρ_g, ρ_d
for a given rime density and rime mass fraction.
Returns a named tuple containing:
 - D_cr - is the threshold size separating partially rimed ice and graupel [m],
 - D_gr - is the threshold size separating graupel and dense nonspherical ice [m],
 - ρ_g - is the effective density of a spherical graupel particle [kg/m3],
 - ρ_d - is the density of the unrimed portion of the particle [kg/m3],
"""
function thresholds(p3::PSP3{FT}, ρ_r::FT, F_r::FT) where {FT}

    @assert F_r >= FT(0)   # rime mass fraction must be positive ...
    @assert F_r < FT(1)    # ... and there must always be some unrimed part

    if F_r == FT(0)
        return (; D_cr = FT(0), D_gr = FT(0), ρ_g = FT(0), ρ_d = FT(0))
    else
        @assert ρ_r > FT(0)   # rime density must be positive ...
        @assert ρ_r <= p3.ρ_l # ... and as a bulk ice density can't exceed the density of water

        P3_problem(ρ_d) =
            ρ_d - ρ_d_helper(
                p3,
                D_cr_helper(p3, F_r, ρ_g_helper(ρ_r, F_r, ρ_d)),
                D_gr_helper(p3, ρ_g_helper(ρ_r, F_r, ρ_d)),
            )

        ρ_d =
            RS.find_zero(
                P3_problem,
                RS.SecantMethod(FT(0), FT(1000)),
                RS.CompactSolution(),
            ).root
        ρ_g = ρ_g_helper(ρ_r, F_r, ρ_d)

        return (;
            D_cr = D_cr_helper(p3, F_r, ρ_g),
            D_gr = D_gr_helper(p3, ρ_g),
            ρ_g,
            ρ_d,
        )
    end
end

# Some wrappers to cast types from SF.gamma
# (which returns Float64 even when the input is Float32)
Γ(a::FT, z::FT) where {FT <: Real} = FT(SF.gamma(a, z))
Γ(a::FT) where {FT <: Real} = FT(SF.gamma(a))

"""
    integrate(a, b, c1, c2, c3)

 - a - lower bound 
 - b - upper bound 
 - c1, c2, c3 - respective constants 

 Integrates the function c1 * D ^ (c2) * exp(-c3 * D) dD from a to b 
    Returns the result
"""
function integrate(a::FT, b::FT, c1::FT, c2::FT, c3::FT) where{FT}
    if b == Inf
        return c1 * c3 ^ (-c2 - 1) * (Γ(1 + c2, a * c3))
    elseif a == 0 
        return c1 * c3 ^ (-c2 - 1) * (Γ(1 + c2) - Γ(1 + c2, b * c3))
    else 
        return c1 * c3 ^ (-c2 - 1) * (Γ(1 + c2, a * c3) - Γ(1 + c2, b * c3))
    end
end

"""
    μ_to_λ(μ)

 - μ - parameter for gamma distribution of N′

Returns corresponding λ to given μ value
"""
function μ_to_λ(p3::PSP3, μ::FT) where {FT}
    return ((μ + p3.c) / p3.a)^(1 / p3.b)
end

"""
    DSD_μ_approx(p3, q, N, ρ_r, F_r)

 - p3 - a struct with P3 scheme parameters
 - q - mass mixing ratio
 - N - total ice number concentration [1/m3]
 - ρ_r - rime density (q_rim/B_rim) [kg/m^3]
 - F_r - rime mass fraction (q_rim/q_i)

Returns the approximated shape parameter μ for a given q and N value
"""
function DSD_μ_approx(p3::PSP3, q::FT, N::FT, ρ_r::FT, F_r::FT) where {FT}
    # Get thresholds for given F_r, ρ_r
    th = thresholds(p3, ρ_r, F_r)

    # Get min and max lambda values
    λ_0 = μ_to_λ(p3, FT(0))
    λ_6 = μ_to_λ(p3, p3.μ_max)

    # Get corresponding q/N values at given F_r
    q_over_N_min = log(q_over_N_gamma(p3, F_r, log(λ_0), FT(0), th))
    q_over_N_max = log(q_over_N_gamma(p3, F_r, log(λ_6), p3.μ_max, th))

    # Return approximation between them
    μ = (p3.μ_max / (q_over_N_max - q_over_N_min)) * (log(q / N) - q_over_N_min)

    # Clip approximation between 0 and 6 
    return min(p3.μ_max, max(FT(0), μ))
end

"""
    DSD_μ(p3, λ)

- p3 - a struct with P3 scheme parameters
- λ - slope parameter for gamma distribution of N′ [1/m]

Returns the shape parameter μ for a given λ value
Eq. 3 in Morrison and Milbrandt (2015).
"""
function DSD_μ(p3::PSP3, λ::FT) where {FT}
    #@assert λ > FT(0)
    return min(p3.μ_max, max(FT(0), p3.a * λ^p3.b - p3.c))
end

"""
    DSD_N₀(p3, μ, N, λ)

 - p3 - a struct with P3 scheme parameters
 - N - total ice number concentration [1/m3]
 - μ - shape parameter of N′ gamma distribution
 - λ - slope parameter for gamma distribution of N′ [1/m]

Returns the shape parameter N₀ from Eq. 2 in Morrison and Milbrandt (2015).
"""
function DSD_N₀(p3::PSP3, N::FT, λ::FT) where {FT}
    μ = DSD_μ(p3, λ)
    return N / Γ(1 + μ) * λ^(1 + μ)
end

"""
    q_(p3, ρ, F_r, λ, μ, D_min, D_max)

 - p3 - a struct with P3 scheme parameters
 - ρ - bulk ice density (ρ_i for small ice, ρ_g for graupel) [kg/m^3]
 - F_r - rime mass fraction [q_rim/q_i]
 - μ - shape parameter of N′ gamma distribution
 - λ - slope parameter of N′ gamma distribution
 - D_min - minimum bound for regime
 - D_max - maximum bound for regime (if not specified, then infinity)

 Returns ice mass density for a given m(D) regime
"""
# small, spherical ice or graupel (completely rimed, spherical)
# D_min = 0, D_max = D_th, ρ = ρᵢ
# or
# q_rim > 0 and D_min = D_gr, D_max = D_cr, ρ = ρ_g
<<<<<<< HEAD
function q_s(p3::PSP3, ρ::FT, N_0::FT, λ::FT, D_min::FT, D_max::FT) where {FT}
    x = DSD_μ(p3, λ) + 4
    return integrate(D_min, D_max, FT(π) / 6 * ρ * N_0, DSD_μ(p3, λ) + 3, λ)
    #return FT(π) / 6 * ρ * N_0 / λ^x * (Γ(x, λ * D_min) - Γ(x, λ * D_max))
end
# q_rim = 0 and D_min = D_th, D_max = inf
function q_rz(p3::PSP3, N_0::FT, λ::FT, D_min::FT) where {FT}
    x = DSD_μ(p3, λ) + p3.β_va + 1
    return integrate(D_min, FT(Inf), α_va_si(p3) * N_0, DSD_μ(p3, λ) + p3.β_va, λ)
    #return α_va_si(p3) * N_0 / λ^x *
    #       (Γ(x) + Γ(x, λ * D_min) - (x - 1) * Γ(x - 1))
end
# q_rim > 0 and D_min = D_th and D_max = D_gr
function q_n(p3::PSP3, N_0::FT, λ::FT, D_min::FT, D_max::FT) where {FT}
    x = DSD_μ(p3, λ) + p3.β_va + 1
    return integrate(D_min, D_max, α_va_si(p3) * N_0, DSD_μ(p3, λ) + p3.β_va, λ)
    #return α_va_si(p3) * N_0 / λ^x * (Γ(x, λ * D_min) - Γ(x, λ * D_max))
end
# partially rimed ice or large unrimed ice (upper bound on D is infinity)
# q_rim > 0 and D_min = D_cr, D_max = inf
function q_r(p3::PSP3, F_r::FT, N_0::FT, λ::FT, D_min::FT) where {FT}
    x = DSD_μ(p3, λ) + p3.β_va + 1
    return integrate(D_min, FT(Inf), α_va_si(p3) * N_0 / (1 - F_r), DSD_μ(p3, λ) + p3.β_va, λ)
    #return α_va_si(p3) * N_0 / (1 - F_r) / λ^x *
    #       (Γ(x) + Γ(x, λ * D_min) - (x - 1) * Γ(x - 1))
=======
function q_s(p3::PSP3, ρ::FT, μ::FT, λ::FT, D_min::FT, D_max::FT) where {FT}
    x = μ + 4
    return FT(π) / 6 * ρ / λ^x * (Γ(x, λ * D_min) - Γ(x, λ * D_max))
end
# q_rim = 0 and D_min = D_th, D_max = inf
function q_rz(p3::PSP3, μ::FT, λ::FT, D_min::FT) where {FT}
    x = μ + p3.β_va + 1
    return α_va_si(p3) / λ^x * (Γ(x) + Γ(x, λ * D_min) - (x - 1) * Γ(x - 1))
end
# q_rim > 0 and D_min = D_th and D_max = D_gr
function q_n(p3::PSP3, μ::FT, λ::FT, D_min::FT, D_max::FT) where {FT}
    x = μ + p3.β_va + 1
    return α_va_si(p3) / λ^x * (Γ(x, λ * D_min) - Γ(x, λ * D_max))
end
# partially rimed ice or large unrimed ice (upper bound on D is infinity)
# q_rim > 0 and D_min = D_cr, D_max = inf
function q_r(p3::PSP3, F_r::FT, μ::FT, λ::FT, D_min::FT) where {FT}
    x = μ + p3.β_va + 1
    return α_va_si(p3) / (1 - F_r) / λ^x *
           (Γ(x) + Γ(x, λ * D_min) - (x - 1) * Γ(x - 1))
>>>>>>> e2e1a545
end

"""
    q_over_N_gamma(p3, F_r, λ, th)

 - p3 - a struct with P3 scheme parameters
 - F_r - rime mass fraction [q_rim/q_i]
 - log_λ - logarithm of the slope parameter of N′ gamma distribution
 - μ - shape parameter of N′ gamma distribution
 - th - thresholds() nonlinear solve output tuple (D_cr, D_gr, ρ_g, ρ_d)

Returns q/N for all values of D (sum over all regimes).
Eq. 5 in Morrison and Milbrandt (2015).
"""
function q_over_N_gamma(
    p3::PSP3,
    F_r::FT,
    log_λ::FT,
    μ::FT,
    th = (; D_cr = FT(0), D_gr = FT(0), ρ_g = FT(0), ρ_d = FT(0)),
) where {FT}

    D_th = D_th_helper(p3)
    λ = exp(log_λ)
<<<<<<< HEAD
    λ = max(10, λ)
    N_0 = DSD_N₀(p3, N, λ)
    

    println("λ = ", λ)
    println("N_0 = ", N_0)
    #println("qs : ")
    println("    qs = ", q_s(p3, p3.ρ_i, N_0, λ, FT(0), D_th))
    #println("    qrz = ", q_rz(p3, N_0, λ, D_th))
    println("    qn = ", q_n(p3, N_0, λ, D_th, th.D_gr))
    println("    qs = ", q_s(p3, th.ρ_g, N_0, λ, th.D_gr, th.D_cr))
    println("    qr = ", q_r(p3, F_r, N_0, λ, th.D_cr))
    println("q_gamma = ", q_s(p3, p3.ρ_i, N_0, λ, FT(0), D_th) +
    q_n(p3, N_0, λ, D_th, th.D_gr) +
    q_s(p3, th.ρ_g, N_0, λ, th.D_gr, th.D_cr) +
    q_r(p3, F_r, N_0, λ, th.D_cr))
=======
    N = Γ(1 + μ) / (λ^(1 + μ))
>>>>>>> e2e1a545

    return ifelse(
        F_r == FT(0),
        (q_s(p3, p3.ρ_i, μ, λ, FT(0), D_th) + q_rz(p3, μ, λ, D_th)) / N,
        (
            q_s(p3, p3.ρ_i, μ, λ, FT(0), D_th) +
            q_n(p3, μ, λ, D_th, th.D_gr) +
            q_s(p3, th.ρ_g, μ, λ, th.D_gr, th.D_cr) +
            q_r(p3, F_r, μ, λ, th.D_cr)
        ) / N,
    )
end

"""
    get_bounds(N, q, F_r, p3, th)

 - N - ice number concentration [1/m3]
 - q - mass mixing ratio
 - μ - shape parameter of N′ gamma distribution
 - F_r -rime mass fraction [q_rim/q_i]
 - p3 - a struct with P3 scheme parameters
 - th -  thresholds() nonlinear solve output tuple (D_cr, D_gr, ρ_g, ρ_d)

 Returns estimated guess for λ from q to be used in distribution_parameter_solver()
"""
function get_bounds(
    N::FT,
    q::FT,
    μ::FT,
    F_r::FT,
    p3::PSP3,
    th = (; D_cr = FT(0), D_gr = FT(0), ρ_g = FT(0), ρ_d = FT(0)),
) where {FT}
    goal = q / N

    if goal >= 1e-8
        left = FT(1)
        right = FT(6 * 1e3)
        radius = FT(0.2)
    elseif goal >= 2 * 1e-9
        left = FT(6 * 1e3)
        right = FT(3 * 1e4)
        radius = FT(-0.1)
    else
        left = FT(4 * 1e4)
        right = FT(1e6)
        radius = FT(0.2)
    end

    ql = q_over_N_gamma(p3, F_r, log(left), μ, th)
    qr = q_over_N_gamma(p3, F_r, log(right), μ, th)

    guess =
        left * (goal / (ql))^((log(right) - log(left)) / (log(qr) - log(ql)))

    max = log(guess * exp(radius))
    min = log(guess)

    return (; min, max)
end

"""
    distrbution_parameter_solver()

 - p3 - a struct with P3 scheme parameters
 - q - mass mixing ratio
 - N - number mixing ratio
 - ρ_r - rime density (q_rim/B_rim) [kg/m^3]
 - F_r - rime mass fraction (q_rim/q_i)

Solves the nonlinear system consisting of N_0 and λ for P3 prognostic variables
Returns a named tuple containing:
 - N_0 - intercept size distribution parameter [1/m4]
 - λ - slope size distribution parameter [1/m]
"""
function distribution_parameter_solver(
    p3::PSP3{FT},
    q::FT,
    N::FT,
    ρ_r::FT,
    F_r::FT,
) where {FT}
    # Get the thresholds for different particles regimes
    th = thresholds(p3, ρ_r, F_r)

    # Get μ given q and N 
    μ = DSD_μ_approx(p3, q, N, ρ_r, F_r)

    # To ensure that λ is positive solve for x such that λ = exp(x)
<<<<<<< HEAD
    # We divide by N̂ to deal with large N₀ values for Float32
    N̂ = FT(1) #FT(1e20)
    shape_problem(x) = q / N̂ - q_gamma(p3, F_r, N / N̂, x, th)
    println("q/N̂ = ", q/N̂)
=======
    shape_problem(x) = q / N - q_over_N_gamma(p3, F_r, x, μ, th)
>>>>>>> e2e1a545

    # Get intial guess for solver 
    (; min, max) = get_bounds(N, q, μ, F_r, p3, th)

    # Find slope parameter
    x =
        RS.find_zero(
            shape_problem,
            RS.SecantMethod(min, max),
            RS.CompactSolution(),
            RS.RelativeSolutionTolerance(eps(FT)),
            5,
        ).root

    return (; λ = exp(x), N_0 = DSD_N₀(p3, N, exp(x)))
end

"""
    terminal_velocity_mass(p3, Chen2022, q, N, ρ_r, F_r)

 - p3 - a struct with P3 scheme parameters
 - Chen 2022 - a struch with terminal velocity parameters as in Chen(2022)
 - q - mass mixing ratio
 - N - number mixing ratio
 - ρ_r - rime density (q_rim/B_rim) [kg/m^3]
 - F_r - rime mass fraction (q_rim/q_i)
 - ρ_a - density of air 

 Returns the mass (total)-weighted fall speed
 Eq C10 of Morrison and Milbrandt (2015)
"""
function terminal_velocity_mass(p3::PSP3, Chen2022::CMP.Chen2022VelTypeSnowIce, q::FT, N::FT, ρ_r::FT, F_r::FT, ρ_a::FT) where{FT}

    # Get the thresholds for different particles regimes
    th = thresholds(p3, ρ_r, F_r)
    D_th = D_th_helper(p3)

    # Get the shape parameters
    (λ, N_0) = distribution_parameter_solver(p3, q, N, ρ_r, F_r)
    μ = DSD_μ(p3, λ)

    # Get the ai, bi, ci constants (in si units) for velocity calculations
    (; As, Bs, Cs, Es, Fs, Gs) = Chen2022

    bi = [Bs + ρ_a * Cs, Bs + ρ_a * Cs]
    ai = [Es * ρ_a^As * 10^(3 * bi[1]), Fs * ρ_a^As * 10^(3 * bi[2])]
    ci = [0, Gs * 10^3]

    κ = FT(1/3)

    # Redefine α_va to be in si units
    α_va = α_va_si(p3)

    # TODO Update the velocity to use a different formulation for D > 0.625 mm 
    v = 0
    for i in 1:2
        if F_r == 0 
            v += integrate(FT(0), D_th, π / 6 * p3.ρ_i * ai[i] * N_0, bi[i] + μ + 3, ci[i] + λ)
            v += integrate(D_th, Inf, α_va * ai[i] * N_0 * (16 * p3.ρ_i ^ 2 * p3.γ^3/(9 * π * α_va ^ 2)) ^ κ, bi[i] + p3.β_va + μ + κ * (3 * p3.σ - 2 * p3.β_va), ci[i] + λ)
        else 
            v += integrate(FT(0), D_th, π / 6 * p3.ρ_i * ai[i] * N_0, bi[i] + μ + 3, ci[i] + λ)
            v += integrate(D_th, th.D_gr, α_va * ai[i] * N_0 * (16 * p3.ρ_i ^ 2 * p3.γ^3/(9 * π * α_va ^ 2)) ^ κ, bi[i] + p3.β_va + μ + κ * (3 * p3.σ - 2 * p3.β_va), ci[i] + λ)
            v += integrate(th.D_gr, th.D_cr, π / 6 * th.ρ_g * ai[i] * N_0 * (p3.ρ_i / th.ρ_g)^(2 * κ), bi[i] + 3 + μ, ci[i] + λ)
            v += (
                integrate(th.D_cr, Inf, 1/(1 - F_r) * α_va * ai[i] * N_0 * (p3.γ * (1-F_r)) ^ (3 * κ), bi[i] + p3.β_va + μ + κ*(3 * p3.σ), ci[i] + λ) + 
                integrate(th.D_cr, Inf, 1/(1 - F_r) * α_va * ai[i] * N_0 * (p3.γ ^ 2 * π * F_r * 3/4 * (1-F_r)^2) ^ κ, bi[i] + p3.β_va + μ + κ*(2 + 2 * p3.σ), ci[i] + λ) + 
                integrate(th.D_cr, Inf, 1/(1 - F_r) * α_va * ai[i] * N_0 * (p3.γ * π ^ 2 * F_r ^ 2 * 3/16 * (1-F_r)) ^ κ, bi[i] + p3.β_va + μ + κ*(4 + p3.σ), ci[i] + λ) + 
                integrate(th.D_cr, Inf, 1/(1 - F_r) * α_va * ai[i] * N_0 * (F_r^3 * π^3 / 64) ^ κ, bi[i] + p3.β_va + μ + 6 * κ, ci[i] + λ)
            )
        end
    end

    return v / q
end

"""
    terminal_velocity_number(p3, Chen2022, q, N, ρ_r, F_r)

 - p3 - a struct with P3 scheme parameters
 - Chen 2022 - a struch with terminal velocity parameters as in Chen(2022)
 - q - mass mixing ratio
 - N - number mixing ratio
 - ρ_r - rime density (q_rim/B_rim) [kg/m^3]
 - F_r - rime mass fraction (q_rim/q_i)
 - ρ_a - density of air 

 Returns the number (total)-weighted fall speed
 Eq C11 of Morrison and Milbrandt (2015)
"""
function terminal_velocity_number(p3::PSP3, Chen2022::CMP.Chen2022VelTypeSnowIce, q::FT, N::FT, ρ_r::FT, F_r::FT, ρ_a::FT) where{FT}
    # Get the thresholds for different particles regimes
    th = thresholds(p3, ρ_r, F_r)
    D_th = D_th_helper(p3)

    # Get the shape parameters
    (λ, N_0) = distribution_parameter_solver(p3, q, N, ρ_r, F_r)
    μ = DSD_μ(p3, λ)

    # Get the ai, bi, ci constants (in si units) for velocity calculations
    (; As, Bs, Cs, Es, Fs, Gs) = Chen2022

    bi = [Bs + ρ_a * Cs, Bs + ρ_a * Cs]
    ai = [Es * ρ_a^As * 10^(3 * bi[1]), Fs * ρ_a^As * 10^(3 * bi[2])]
    ci = [0, Gs * 10^3]

    κ = FT(1/3)

    # Redefine α_va to be in si units
    α_va = α_va_si(p3)

    # TODO Update the velocity to use a different formulation for D > 0.625 mm 
    v = 0
    for i in 1:2
        if F_r == 0 
            v += integrate(FT(0), D_th, ai[i] * N_0, bi[i] + μ, ci[i] + λ)
            v += integrate(D_th, Inf, ai[i] * N_0 * (16 * p3.ρ_i ^ 2 * p3.γ^3/(9 * π * α_va ^ 2)) ^ κ, bi[i] + μ + κ * (3 * p3.σ - 2 * p3.β_va), ci[i] + λ)
        else 
            v += integrate(FT(0), D_th, ai[i] * N_0, bi[i] + μ, ci[i] + λ)
            v += integrate(D_th, th.D_gr, ai[i] * N_0 * (16 * p3.ρ_i ^ 2 * p3.γ^3/(9 * π * α_va ^ 2)) ^ κ, bi[i] + μ + κ * (3 * p3.σ - 2 * p3.β_va), ci[i] + λ)
            v += integrate(th.D_gr, th.D_cr, ai[i] * N_0 * (p3.ρ_i / th.ρ_g)^(2 * κ), bi[i] + μ, ci[i] + λ)
            v += (
                integrate(th.D_cr, Inf, ai[i] * N_0 * (p3.γ * (1-F_r)) ^ (3 * κ), bi[i] + μ + κ*(3 * p3.σ), ci[i] + λ) + 
                integrate(th.D_cr, Inf, ai[i] * N_0 * (p3.γ ^ 2 * π * F_r * 3/4 * (1-F_r)^2) ^ κ, bi[i] + μ + κ*(2 + 2 * p3.σ), ci[i] + λ) + 
                integrate(th.D_cr, Inf, ai[i] * N_0 * (p3.γ * π ^ 2 * F_r ^ 2 * 3/16 * (1-F_r)) ^ κ, bi[i] + μ + κ*(4 + p3.σ), ci[i] + λ) + 
                integrate(th.D_cr, Inf, ai[i] * N_0 * (F_r^3 * π^3 / 64) ^ κ, bi[i] + μ + 6 * κ, ci[i] + λ)
            )
        end
    end

    return v / N
end

"""
    D_m (p3, q, N, ρ_r, F_r) 

 - p3 - a struct with P3 scheme parameters 
 - q - mass mixing ratio 
 - N - number mixing ratio 
 - ρ_r - rime density (q_rim/B_rim) [kg/m^3]
 - F_r - rime mass fraction (q_rim/q_i) 

 Return the mass weighted mean particle size [m]
"""
function D_m(p3::PSP3, log_q::FT, N::FT, ρ_r::FT, F_r::FT) where {FT}
    # Get the thresholds for different particles regimes
    th = thresholds(p3, ρ_r, F_r)
    D_th = D_th_helper(p3)

    q = exp(log_q)
    # Get the shape parameters
    (λ, N_0) = distribution_parameter_solver(p3, q, N, ρ_r, F_r)
    μ = DSD_μ(p3, λ)
    #println("thresholds = ", th)
    println("λ = ", λ)
    println("N_0 = ", N_0)

    # Redefine α_va to be in si units
    α_va = α_va_si(p3)

    # Calculate numerator 
    n = 0 
    if F_r == 0 
        n += integrate(FT(0), D_th, π / 6 * p3.ρ_i * N_0, μ + 4, λ)
        n += integrate(D_th, Inf, α_va * N_0, μ + p3.β_va + 1, λ)
    else 
        n += integrate(FT(0), D_th, π / 6 * p3.ρ_i * N_0, μ + 4, λ) 
        n += integrate(D_th, th.D_gr, α_va * N_0, μ + p3.β_va + 1, λ)
        n += integrate(th.D_gr, th.D_cr, π / 6 * th.ρ_g * N_0, μ + 4, λ) 
        n += integrate(th.D_cr, Inf, α_va / (1 - F_r) * N_0, μ + p3.β_va + 1, λ)
    end

    if n/q > 1e16
        #println("Dₘ = ", n/q, " q = ", q, " N = ", N, " λ = ", λ, " N0 = ", N_0, " F_r = ", F_r, " ρ_r = ", ρ_r)
        n = 0
    end

    #println("Dₘ = ", n/q)
    # Normalize by q
    return n/q

end

end<|MERGE_RESOLUTION|>--- conflicted
+++ resolved
@@ -158,6 +158,47 @@
 # (which returns Float64 even when the input is Float32)
 Γ(a::FT, z::FT) where {FT <: Real} = FT(SF.gamma(a, z))
 Γ(a::FT) where {FT <: Real} = FT(SF.gamma(a))
+
+"""
+    μ_to_λ(μ)
+
+ - μ - parameter for gamma distribution of N′
+
+Returns corresponding λ to given μ value
+"""
+function μ_to_λ(p3::PSP3, μ::FT) where {FT}
+    return ((μ + p3.c) / p3.a)^(1 / p3.b)
+end
+
+"""
+    DSD_μ_approx(p3, q, N, ρ_r, F_r)
+
+ - p3 - a struct with P3 scheme parameters
+ - q - mass mixing ratio
+ - N - total ice number concentration [1/m3]
+ - ρ_r - rime density (q_rim/B_rim) [kg/m^3]
+ - F_r - rime mass fraction (q_rim/q_i)
+
+Returns the approximated shape parameter μ for a given q and N value
+"""
+function DSD_μ_approx(p3::PSP3, q::FT, N::FT, ρ_r::FT, F_r::FT) where {FT}
+    # Get thresholds for given F_r, ρ_r
+    th = thresholds(p3, ρ_r, F_r)
+
+    # Get min and max lambda values
+    λ_0 = μ_to_λ(p3, FT(0))
+    λ_6 = μ_to_λ(p3, p3.μ_max)
+
+    # Get corresponding q/N values at given F_r
+    q_over_N_min = log(q_over_N_gamma(p3, F_r, log(λ_0), FT(0), th))
+    q_over_N_max = log(q_over_N_gamma(p3, F_r, log(λ_6), p3.μ_max, th))
+
+    # Return approximation between them
+    μ = (p3.μ_max / (q_over_N_max - q_over_N_min)) * (log(q / N) - q_over_N_min)
+
+    # Clip approximation between 0 and 6 
+    return min(p3.μ_max, max(FT(0), μ))
+end
 
 """
     integrate(a, b, c1, c2, c3)
@@ -180,47 +221,6 @@
 end
 
 """
-    μ_to_λ(μ)
-
- - μ - parameter for gamma distribution of N′
-
-Returns corresponding λ to given μ value
-"""
-function μ_to_λ(p3::PSP3, μ::FT) where {FT}
-    return ((μ + p3.c) / p3.a)^(1 / p3.b)
-end
-
-"""
-    DSD_μ_approx(p3, q, N, ρ_r, F_r)
-
- - p3 - a struct with P3 scheme parameters
- - q - mass mixing ratio
- - N - total ice number concentration [1/m3]
- - ρ_r - rime density (q_rim/B_rim) [kg/m^3]
- - F_r - rime mass fraction (q_rim/q_i)
-
-Returns the approximated shape parameter μ for a given q and N value
-"""
-function DSD_μ_approx(p3::PSP3, q::FT, N::FT, ρ_r::FT, F_r::FT) where {FT}
-    # Get thresholds for given F_r, ρ_r
-    th = thresholds(p3, ρ_r, F_r)
-
-    # Get min and max lambda values
-    λ_0 = μ_to_λ(p3, FT(0))
-    λ_6 = μ_to_λ(p3, p3.μ_max)
-
-    # Get corresponding q/N values at given F_r
-    q_over_N_min = log(q_over_N_gamma(p3, F_r, log(λ_0), FT(0), th))
-    q_over_N_max = log(q_over_N_gamma(p3, F_r, log(λ_6), p3.μ_max, th))
-
-    # Return approximation between them
-    μ = (p3.μ_max / (q_over_N_max - q_over_N_min)) * (log(q / N) - q_over_N_min)
-
-    # Clip approximation between 0 and 6 
-    return min(p3.μ_max, max(FT(0), μ))
-end
-
-"""
     DSD_μ(p3, λ)
 
 - p3 - a struct with P3 scheme parameters
@@ -266,13 +266,15 @@
 # D_min = 0, D_max = D_th, ρ = ρᵢ
 # or
 # q_rim > 0 and D_min = D_gr, D_max = D_cr, ρ = ρ_g
-<<<<<<< HEAD
-function q_s(p3::PSP3, ρ::FT, N_0::FT, λ::FT, D_min::FT, D_max::FT) where {FT}
-    x = DSD_μ(p3, λ) + 4
+function q_s(p3::PSP3, ρ::FT, μ::FT, λ::FT, D_min::FT, D_max::FT) where {FT}
+    x = μ + 4
     return integrate(D_min, D_max, FT(π) / 6 * ρ * N_0, DSD_μ(p3, λ) + 3, λ)
-    #return FT(π) / 6 * ρ * N_0 / λ^x * (Γ(x, λ * D_min) - Γ(x, λ * D_max))
+    #return FT(π) / 6 * ρ / λ^x * (Γ(x, λ * D_min) - Γ(x, λ * D_max))
 end
 # q_rim = 0 and D_min = D_th, D_max = inf
+function q_rz(p3::PSP3, μ::FT, λ::FT, D_min::FT) where {FT}
+    x = μ + p3.β_va + 1
+    return α_va_si(p3) / λ^x * (Γ(x) + Γ(x, λ * D_min) - (x - 1) * Γ(x - 1))
 function q_rz(p3::PSP3, N_0::FT, λ::FT, D_min::FT) where {FT}
     x = DSD_μ(p3, λ) + p3.β_va + 1
     return integrate(D_min, FT(Inf), α_va_si(p3) * N_0, DSD_μ(p3, λ) + p3.β_va, λ)
@@ -280,32 +282,13 @@
     #       (Γ(x) + Γ(x, λ * D_min) - (x - 1) * Γ(x - 1))
 end
 # q_rim > 0 and D_min = D_th and D_max = D_gr
+function q_n(p3::PSP3, μ::FT, λ::FT, D_min::FT, D_max::FT) where {FT}
+    x = μ + p3.β_va + 1
+    return α_va_si(p3) / λ^x * (Γ(x, λ * D_min) - Γ(x, λ * D_max))
 function q_n(p3::PSP3, N_0::FT, λ::FT, D_min::FT, D_max::FT) where {FT}
     x = DSD_μ(p3, λ) + p3.β_va + 1
     return integrate(D_min, D_max, α_va_si(p3) * N_0, DSD_μ(p3, λ) + p3.β_va, λ)
     #return α_va_si(p3) * N_0 / λ^x * (Γ(x, λ * D_min) - Γ(x, λ * D_max))
-end
-# partially rimed ice or large unrimed ice (upper bound on D is infinity)
-# q_rim > 0 and D_min = D_cr, D_max = inf
-function q_r(p3::PSP3, F_r::FT, N_0::FT, λ::FT, D_min::FT) where {FT}
-    x = DSD_μ(p3, λ) + p3.β_va + 1
-    return integrate(D_min, FT(Inf), α_va_si(p3) * N_0 / (1 - F_r), DSD_μ(p3, λ) + p3.β_va, λ)
-    #return α_va_si(p3) * N_0 / (1 - F_r) / λ^x *
-    #       (Γ(x) + Γ(x, λ * D_min) - (x - 1) * Γ(x - 1))
-=======
-function q_s(p3::PSP3, ρ::FT, μ::FT, λ::FT, D_min::FT, D_max::FT) where {FT}
-    x = μ + 4
-    return FT(π) / 6 * ρ / λ^x * (Γ(x, λ * D_min) - Γ(x, λ * D_max))
-end
-# q_rim = 0 and D_min = D_th, D_max = inf
-function q_rz(p3::PSP3, μ::FT, λ::FT, D_min::FT) where {FT}
-    x = μ + p3.β_va + 1
-    return α_va_si(p3) / λ^x * (Γ(x) + Γ(x, λ * D_min) - (x - 1) * Γ(x - 1))
-end
-# q_rim > 0 and D_min = D_th and D_max = D_gr
-function q_n(p3::PSP3, μ::FT, λ::FT, D_min::FT, D_max::FT) where {FT}
-    x = μ + p3.β_va + 1
-    return α_va_si(p3) / λ^x * (Γ(x, λ * D_min) - Γ(x, λ * D_max))
 end
 # partially rimed ice or large unrimed ice (upper bound on D is infinity)
 # q_rim > 0 and D_min = D_cr, D_max = inf
@@ -313,7 +296,11 @@
     x = μ + p3.β_va + 1
     return α_va_si(p3) / (1 - F_r) / λ^x *
            (Γ(x) + Γ(x, λ * D_min) - (x - 1) * Γ(x - 1))
->>>>>>> e2e1a545
+function q_r(p3::PSP3, F_r::FT, N_0::FT, λ::FT, D_min::FT) where {FT}
+    x = DSD_μ(p3, λ) + p3.β_va + 1
+    return integrate(D_min, FT(Inf), α_va_si(p3) * N_0 / (1 - F_r), DSD_μ(p3, λ) + p3.β_va, λ)
+    #return α_va_si(p3) * N_0 / (1 - F_r) / λ^x *
+    #       (Γ(x) + Γ(x, λ * D_min) - (x - 1) * Γ(x - 1))
 end
 
 """
@@ -338,26 +325,7 @@
 
     D_th = D_th_helper(p3)
     λ = exp(log_λ)
-<<<<<<< HEAD
-    λ = max(10, λ)
-    N_0 = DSD_N₀(p3, N, λ)
-    
-
-    println("λ = ", λ)
-    println("N_0 = ", N_0)
-    #println("qs : ")
-    println("    qs = ", q_s(p3, p3.ρ_i, N_0, λ, FT(0), D_th))
-    #println("    qrz = ", q_rz(p3, N_0, λ, D_th))
-    println("    qn = ", q_n(p3, N_0, λ, D_th, th.D_gr))
-    println("    qs = ", q_s(p3, th.ρ_g, N_0, λ, th.D_gr, th.D_cr))
-    println("    qr = ", q_r(p3, F_r, N_0, λ, th.D_cr))
-    println("q_gamma = ", q_s(p3, p3.ρ_i, N_0, λ, FT(0), D_th) +
-    q_n(p3, N_0, λ, D_th, th.D_gr) +
-    q_s(p3, th.ρ_g, N_0, λ, th.D_gr, th.D_cr) +
-    q_r(p3, F_r, N_0, λ, th.D_cr))
-=======
     N = Γ(1 + μ) / (λ^(1 + μ))
->>>>>>> e2e1a545
 
     return ifelse(
         F_r == FT(0),
@@ -447,14 +415,7 @@
     μ = DSD_μ_approx(p3, q, N, ρ_r, F_r)
 
     # To ensure that λ is positive solve for x such that λ = exp(x)
-<<<<<<< HEAD
-    # We divide by N̂ to deal with large N₀ values for Float32
-    N̂ = FT(1) #FT(1e20)
-    shape_problem(x) = q / N̂ - q_gamma(p3, F_r, N / N̂, x, th)
-    println("q/N̂ = ", q/N̂)
-=======
     shape_problem(x) = q / N - q_over_N_gamma(p3, F_r, x, μ, th)
->>>>>>> e2e1a545
 
     # Get intial guess for solver 
     (; min, max) = get_bounds(N, q, μ, F_r, p3, th)
