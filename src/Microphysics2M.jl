"""
Double-moment bulk microphysics parametrizations including:
 - autoconversion, accretion, self-collection, breakup, mean terminal velocity of raindrops and rain
    evaporation rates from Seifert and Beheng 2006,
 - additional double-moment bulk microphysics autoconversion and accretion rates
   from: Khairoutdinov and Kogan 2000, Beheng 1994, Tripoli and Cotton 1980, and
   Liu and Daum 2004.
"""
module Microphysics2M

import SpecialFunctions as SF

import Thermodynamics as TD
import Thermodynamics.Parameters as TDP

import ..Common as CO
import ..Parameters as CMP

export autoconversion,
    accretion,
    liquid_self_collection,
    autoconversion_and_liquid_self_collection,
    rain_terminal_velocity,
    conv_q_liq_to_q_rai,
    rain_evaporation,
    rain_self_collection,
    rain_breakup,
    rain_self_collection_and_breakup

"""
A structure containing the rates of change of the specific humidities and number
densities of liquid and rain water.
"""
Base.@kwdef struct LiqRaiRates{FT}
    "Rate of change of the liquid water specific humidity"
    dq_liq_dt::FT = FT(0)
    "Rate of change of the liquid water number density"
    dN_liq_dt::FT = FT(0)
    "Rate of change of the rain water specific humidity"
    dq_rai_dt::FT = FT(0)
    "Rate of change of the rain water number density"
    dN_rai_dt::FT = FT(0)
end

# Double-moment bulk microphysics autoconversion, accretion, self-collection, breakup,
# mean terminal velocity of raindrops, and rain evaporation rates from Seifert and Beheng 2001

"""
    raindrops_limited_vars(pdf, q_rai, ρ, N_rai)

 - `pdf` - a struct with SB2006 size distribution parameters
 - `q_rai` - rain water specific humidity
 - `ρ` - air density
 - `N_rai` raindrops number density

Returns a named tupple containing the mean mass of raindrops, xr, and the rate parameter of the assumed
size distribution of raindrops (based on drops diameter), λr, limited within prescribed ranges
"""
function raindrops_limited_vars(
    pdf::CMP.ParticlePDF_SB2006{FT},
    q_rai::FT,
    ρ::FT,
    N_rai::FT,
) where {FT}
    (; xr_min, xr_max, N0_min, N0_max, λ_min, λ_max, ρw) = pdf

    L_rai = ρ * q_rai
    xr_0 = L_rai / N_rai
    xr_hat = max(xr_min, min(xr_max, xr_0))
    N0 = max(N0_min, min(N0_max, N_rai * (FT(π) * ρw / xr_hat)^FT(1 / 3)))
    λr = max(λ_min, min(λ_max, (FT(π) * ρw * N0 / L_rai)^FT(1 / 4)))
    xr = max(xr_min, min(xr_max, L_rai * λr / N0))

    return (; λr, xr)
end

"""
    autoconversion(scheme, q_liq, q_rai, ρ, N_liq)

 - `scheme` - type for 2-moment rain autoconversion parameterization
 - `q_liq` - cloud water specific humidity
 - `q_rai` - rain water specific humidity
 - `ρ` - air density
 - `N_liq` - cloud droplet number density

Returns a LiqRaiRates object containing `q_liq`, `N_liq`, `q_rai`, `N_rai` tendencies due to
collisions between cloud droplets (autoconversion) for `scheme == SB2006Type`
"""
function autoconversion(
    acnv::CMP.AcnvSB2006{FT},
    q_liq,
    q_rai,
    ρ,
    N_liq,
) where {FT}

    if q_liq < eps(FT)
        return LiqRaiRates{FT}()
    end

    (; kcc, νc, x_star, ρ0, A, a, b) = acnv

    L_liq = ρ * q_liq
    x_liq = min(x_star, L_liq / N_liq)
    q_rai = max(FT(0), q_rai)
    τ = FT(1) - q_liq / (q_liq + q_rai)
    ϕ_au = A * τ^a * (FT(1) - τ^a)^b

    dL_rai_dt =
        kcc / 20 / x_star * (νc + 2) * (νc + 4) / (νc + 1)^2 *
        L_liq^2 *
        x_liq^2 *
        (1 + ϕ_au / (1 - τ)^2) *
        ρ0 / ρ
    dN_rai_dt = dL_rai_dt / x_star
    dL_liq_dt = -dL_rai_dt
    dN_liq_dt = -2 * dN_rai_dt

    return LiqRaiRates(
        dq_liq_dt = dL_liq_dt / ρ,
        dN_liq_dt = dN_liq_dt,
        dq_rai_dt = dL_rai_dt / ρ,
        dN_rai_dt = dN_rai_dt,
    )
end

"""
    accretion(scheme, q_liq, q_rai, ρ, N_liq)

 - `scheme` - type for 2-moment accretion parameterization
 - `q_liq` - cloud water specific humidity
 - `q_rai` - rain water specific humidity
 - `ρ` - air density
 - `N_liq` - cloud droplet number density

Returns a LiqRaiRates object containing `q_liq`, `N_liq`, `q_rai`, `N_rai` tendencies due to
collisions between raindrops and cloud droplets (accretion) for `scheme == SB2006Type`
"""
function accretion((; accr)::CMP.SB2006{FT}, q_liq, q_rai, ρ, N_liq) where {FT}

    if q_liq < eps(FT) || q_rai < eps(FT)
        return LiqRaiRates{FT}()
    end

    (; kcr, τ0, ρ0, c) = accr
    L_liq = ρ * q_liq
    L_rai = ρ * q_rai
    x_liq = L_liq / N_liq
    τ = FT(1) - q_liq / (q_liq + q_rai)
    ϕ_ac = (τ / (τ + τ0))^c

    dL_rai_dt = kcr * L_liq * L_rai * ϕ_ac * sqrt(ρ0 / ρ)
    dN_rai_dt = zero(N_liq)
    dL_liq_dt = -dL_rai_dt
    dN_liq_dt = dL_liq_dt / x_liq

    return LiqRaiRates(
        dq_liq_dt = dL_liq_dt / ρ,
        dN_liq_dt = dN_liq_dt,
        dq_rai_dt = dL_rai_dt / ρ,
        dN_rai_dt = dN_rai_dt,
    )
end

"""
    liquid_self_collection(scheme, q_liq, ρ, dN_liq_dt_au)

 - `scheme` - type for 2-moment liquid self-collection parameterization
 - `q_liq` - cloud water specific humidity
 - `ρ` - air density
 - `dN_liq_dt_au` - rate of change of cloud droplets number density due to autoconversion

Returns the cloud droplets number density tendency due to collisions of cloud droplets
that produce larger cloud droplets (self-collection) for `scheme == SB2006Type`
"""
function liquid_self_collection(
    acnv::CMP.AcnvSB2006{FT},
    q_liq::FT,
    ρ::FT,
    dN_liq_dt_au::FT,
) where {FT}

    if q_liq < eps(FT)
        return FT(0)
    end
    (; kcc, ρ0, νc) = acnv

    L_liq = ρ * q_liq

    dN_liq_dt_sc =
        -kcc * (νc + 2) / (νc + 1) * (ρ0 / ρ) * L_liq^2 - dN_liq_dt_au

    return dN_liq_dt_sc
end

"""
    autoconversion_and_liquid_self_collection(scheme, q_liq, q_rai, ρ, N_liq)

 - `scheme` - type for 2-moment rain autoconversion parameterization
 - `q_liq` - cloud water specific humidity
 - `q_rai` - rain water specific humidity
 - `ρ` - air density
 - `N_liq` - cloud droplet number density

Returns a named tupple containing a LiqRaiRates object for the autoconversion rate and
the liquid self-collection rate for `scheme == SB2006Type`
"""
function autoconversion_and_liquid_self_collection(
    (; acnv)::CMP.SB2006{FT},
    q_liq::FT,
    q_rai::FT,
    ρ::FT,
    N_liq::FT,
) where {FT}

    au = autoconversion(acnv, q_liq, q_rai, ρ, N_liq)
    sc = liquid_self_collection(acnv, q_liq, ρ, au.dN_liq_dt)

    return (; au, sc)
end

"""
    rain_self_collection(scheme, q_rai, ρ, N_rai)

 - `scheme` - type for 2-moment rain self-collection parameterization
 - `q_rai` - rain water specific humidity
 - `ρ` - air density
 - `N_rai` - raindrops number density

Returns the raindrops number density tendency due to collisions of raindrops
that produce larger raindrops (self-collection) for `scheme == SB2006Type`
"""
function rain_self_collection(
    pdf::CMP.ParticlePDF_SB2006{FT},
    self::CMP.SelfColSB2006{FT},
    q_rai::FT,
    ρ::FT,
    N_rai::FT,
) where {FT}

    if q_rai < eps(FT)
        return FT(0)
    end

    (; krr, κrr, d) = self
    (; ρ0, ρw) = pdf

    L_rai = ρ * q_rai
    λr =
        raindrops_limited_vars(pdf, q_rai, ρ, N_rai).λr *
        (SF.gamma(FT(4)) / FT(π) / ρw)^FT(1 / 3)

    dN_rai_dt_sc = -krr * N_rai * L_rai * sqrt(ρ0 / ρ) * (1 + κrr / λr)^d

    return dN_rai_dt_sc
end

"""
    rain_breakup(scheme, q_rai, ρ, dN_rai_dt_sc)

 - `scheme` - type for 2-moment liquid self-collection parameterization
 - `q_rai` - rain water specific humidity
 - `ρ` - air density
 - `N_rai` - raindrops number density
 - `dN_rai_dt_sc` - rate of change of raindrops number density due to self-collection

Returns the raindrops number density tendency due to breakup of raindrops
that produce smaller raindrops for `scheme == SB2006Type`
"""
function rain_breakup(
    pdf::CMP.ParticlePDF_SB2006{FT},
    brek::CMP.BreakupSB2006{FT},
    q_rai::FT,
    ρ::FT,
    N_rai::FT,
    dN_rai_dt_sc::FT,
) where {FT}

    if q_rai < eps(FT)
        return FT(0)
    end
    (; Deq, Dr_th, kbr, κbr) = brek
    ρw = pdf.ρw
    xr = raindrops_limited_vars(pdf, q_rai, ρ, N_rai).xr
    Dr = (xr * 6 / FT(π) / ρw)^FT(1 / 3)
    ΔD = Dr - Deq
    phi_br =
        (Dr < Dr_th) ? FT(-1) : ((ΔD <= 0) ? kbr * ΔD : 2 * (exp(κbr * ΔD) - 1))
    dN_rai_dt_br = -(phi_br + 1) * dN_rai_dt_sc

    return dN_rai_dt_br
end

"""
    rain_self_collection_and_breakup(SB2006, q_rai, ρ, N_rai)

 - `SB2006` - a struct with SB2006 parameters for size distribution
    self collection and breakup
 - `q_rai` - rain water specific humidity
 - `ρ` - air density
 - `N_rai` - raindrops number density

Returns a named tupple containing the raindrops self-collection and breakup rates
for `scheme == SB2006Type`
"""
function rain_self_collection_and_breakup(
    (; pdf, self, brek)::CMP.SB2006{FT},
    q_rai::FT,
    ρ::FT,
    N_rai::FT,
) where {FT}

    sc = rain_self_collection(pdf, self, q_rai, ρ, N_rai)
    br = rain_breakup(pdf, brek, q_rai, ρ, N_rai, sc)

    return (; sc, br)
end

"""
    rain_terminal_velocity(SB2006, vel, q_rai, ρ, N_rai)

 - `SB2006` - a struct with SB2006 rain size distribution parameters
 - `vel` - a struct with terminal velocity parameters
 - `q_rai` - rain water specific humidity [kg/kg]
 - `ρ` - air density [kg/m^3]
 - `N_rai` - raindrops number density [1/m^3]

Returns a tuple containing the number and mass weigthed mean fall velocities of raindrops in [m/s].
Assuming an exponential size distribution from Seifert and Beheng 2006 for `scheme == SB2006Type`
Fall velocity of individual rain drops is parameterized:
 - assuming an empirical relation similar to Rogers (1993) for `velo_scheme == SB2006VelType`
 - following Chen et. al 2022, DOI: 10.1016/j.atmosres.2022.106171 for `velo_scheme == Chen2022Type`
"""
function rain_terminal_velocity(
    (; pdf)::CMP.SB2006{FT},
    (; ρ0, aR, bR, cR)::CMP.SB2006VelType{FT},
    q_rai::FT,
    ρ::FT,
    N_rai::FT,
) where {FT}
    # TODO: Input argument list needs to be redesigned
    if q_rai < eps(FT)
        return (FT(0), FT(0))
    end
    λr = raindrops_limited_vars(pdf, q_rai, ρ, N_rai).λr
    vt0 = max(FT(0), sqrt(ρ0 / ρ) * (aR - bR / (1 + cR / λr)))
    vt1 = max(FT(0), sqrt(ρ0 / ρ) * (aR - bR / (1 + cR / λr)^FT(4)))
    return (vt0, vt1)
end
function rain_terminal_velocity(
    (; pdf)::CMP.SB2006{FT},
    vel::CMP.Chen2022VelTypeRain{FT},
    q_rai::FT,
    ρ::FT,
    N_rai::FT,
) where {FT}
    if q_rai < eps(FT)
        return (FT(0), FT(0))
    end
    # coefficients from Table B1 from Chen et. al. 2022
    aiu, bi, ciu = CO.Chen2022_vel_coeffs_small(vel, ρ)
    # size distribution parameter
    λ = raindrops_limited_vars(pdf, q_rai, ρ, N_rai).λr

    # eq 20 from Chen et al 2022
    vt0 = sum(CO.Chen2022_vel_add.(aiu, bi, ciu, λ, 0))
    vt3 = sum(CO.Chen2022_vel_add.(aiu, bi, ciu, λ, 3))

    vt0 = max(FT(0), vt0)
    vt3 = max(FT(0), vt3)
    # It should be (ϕ^κ * vt0, ϕ^κ * vt3), but for rain drops ϕ = 1 and κ = 0
    return (vt0, vt3)
end

"""
    Returns the approximation of an incomplete gamma function
    for a ∈ {-1.0, -0.101}, and x in [0.067 1.82]
"""
function Γ_incl(a::FT, x::FT) where {FT}
    #return exp(-x) / ((FT(1.5) - FT(0.54) * a) * x^(FT(0.46) - FT(0.75) * a))
    return exp(-x) / (
        (FT(0.33) - FT(0.7) * a) * x^(FT(0.08) - FT(0.93) * a) +
        (FT(1.34) - FT(0.1) * a) * x^(FT(0.8) - a)
    )
end

"""
    rain_evaporation(evap, aps, tps, q, q_rai, ρ, N_rai, T)

 - `evap` - evaporation parameterization scheme
 - `aps` - air properties
 - `tps` - thermodynamics parameters
 - `q` - phase partition
 - `q_rai` - rain specific humidity
 - `ρ` - air density
 - `N_rai` - raindrops number density
 - `T` - air temperature

Returns a tupple containing the tendency of raindrops number density and rain water
specific humidity due to rain rain_evaporation, assuming a power law velocity relation for
fall velocity of individual drops and an exponential size distribution, for `scheme == SB2006Type`
"""
function rain_evaporation(
    (; pdf, evap)::CMP.SB2006{FT},
    aps::CMP.AirProperties{FT},
    tps::TDP.ThermodynamicsParameters{FT},
    q::TD.PhasePartition{FT},
    q_rai::FT,
    ρ::FT,
    N_rai::FT,
    T::FT,
) where {FT}

    evap_rate_0 = FT(0)
    evap_rate_1 = FT(0)
    S = TD.supersaturation(tps, q, ρ, T, TD.Liquid())

    if (q_rai > FT(0) && S < FT(0))

        (; ν_air, D_vapor) = aps
        (; av, bv, α, β, ρ0) = evap
        x_star = pdf.xr_min
        ρw = pdf.ρw
        G = CO.G_func(aps, tps, T, TD.Liquid())

        xr = raindrops_limited_vars(pdf, q_rai, ρ, N_rai).xr
        Dr = (FT(6) / FT(π) / ρw)^FT(1 / 3) * xr^FT(1 / 3)

        t_star = (FT(6) * x_star / xr)^FT(1 / 3)
        a_vent_0 = av * Γ_incl(FT(-1), t_star) / FT(6)^FT(-2 / 3)
        b_vent_0 =
            bv * Γ_incl(-FT(0.5) + FT(1.5) * β, t_star) /
            FT(6)^FT(β / 2 - FT(0.5))

        a_vent_1 = av * SF.gamma(FT(2)) / FT(6)^FT(1 / 3)
        b_vent_1 =
            bv * SF.gamma(FT(5 / 2) + FT(3 / 2) * β) / FT(6)^FT(β / 2 + 1 / 2)

        N_Re = α * xr^β * sqrt(ρ0 / ρ) * Dr / ν_air
        Fv0 = a_vent_0 + b_vent_0 * (ν_air / D_vapor)^FT(1 / 3) * sqrt(N_Re)
        Fv1 = a_vent_1 + b_vent_1 * (ν_air / D_vapor)^FT(1 / 3) * sqrt(N_Re)

        evap_rate_0 = min(FT(0), FT(2) * FT(π) * G * S * N_rai * Dr * Fv0 / xr)
        evap_rate_1 = min(FT(0), FT(2) * FT(π) * G * S * N_rai * Dr * Fv1 / ρ)
    end

    return (evap_rate_0, evap_rate_1)
end

""" 
<<<<<<< HEAD
    radar_reflectivity(struct, struct, q_liq, q_rai, N_liq, N_rai, ρ_air, ρ_w)

    - `struct` - type for 2-moment rain autoconversion parameterization
    - `νr` - rain gamma distribution mass coefficient
    - `μr` -  rain gamma distribution exponential coefficient 
=======
    radar_reflectivity(struct, q_liq, q_rai, N_liq, N_rai, ρ_air, ρ_w)

    - `struct` - type for 2-moment rain autoconversion parameterization
    - `q_liq` - cloud water specific humidity 
>>>>>>> c686e65d
    - `q_rai` - rain water specific humidity
    - `N_liq` - cloud droplet number density 
    - `N_rai` - rain droplet number density 
    - `ρ_air` - air density
    - `ρ_w` - water density

Returns logarithmic radar reflectivity from the assumed cloud and rain particle 
size distribuions normalized by the reflectivty of 1 millimiter drop in a volume of
one meter cube
"""
function radar_reflectivity(
    acnv::CMP.AcnvSB2006{FT},
<<<<<<< HEAD
    νr::FT,
    μr::FT,
=======
>>>>>>> c686e65d
    q_liq::FT,
    q_rai::FT,
    N_liq::FT,
    N_rai::FT,
    ρ_air::FT,
    ρ_w::FT,
) where {FT}

<<<<<<< HEAD
    (; νc) = acnv

=======
    # we assume a cloud droplets gamma distribution,
    # where the parameters are νc=2 and μc=1
    (; νc) = acnv

    # we assume a raindrops exponential distribution
    # which can be seen as a gamma distribution with
    # parameters νr=-2/3 and μr=1/3
    νr = FT(-2 / 3)
    μr = FT(1 / 3)

>>>>>>> c686e65d
    xc = (N_liq == 0) ? 0 : ((q_liq * ρ_air) / N_liq)
    xr = (N_rai == 0) ? 0 : ((q_rai * ρ_air) / N_rai)
    C = FT((4 / 3) * π * ρ_w)
    Z₀ = FT(1e-18)

    Bc = (xc == 0) ? 0 : (SF.gamma(νc + 1) * xc / SF.gamma(νc + 2))^(-1)
    Br =
        (xr == 0) ? 0 :
        (SF.gamma((νr + 1) / μr) * xr / SF.gamma((νr + 2) / μr))^(-μr)
    Ac = (N_liq * Bc^(νc + 1)) / SF.gamma(νc + 1)
    Ar = (μr * N_rai * Br^((νr + 1) / μr)) / SF.gamma((νr + 1) / μr)

    Zc = (Bc == 0) ? 0 : 10 * (log10(24 * Ac / (Bc^5 * C^2 * Z₀)) + log10(1e-9))
    Zr =
        (Br == 0) ? 0 :
        10 * (log10(2160 * Ar / (Br^7 * C^2 * Z₀)) + log10(1e-9))

    return ((N_liq + N_rai) == 0) ? -200 :
           ((Zc * N_liq + Zr * N_rai) / (N_liq + N_rai))
end

""" 
<<<<<<< HEAD
    effective_radius(struct, struct, q_liq, q_rai, N_liq, N_rai, ρ_air, ρ_w)

    - `struct` - type for 2-moment rain autoconversion parameterization
    - `νr` - rain gamma distribution mass coefficient
    - `μr` -  rain gamma distribution exponential coefficient 
=======
    effective_radius(struct, q_liq, q_rai, N_liq, N_rai, ρ_air, ρ_w)

    - `struct` - type for 2-moment rain autoconversion parameterization
>>>>>>> c686e65d
    - `q_liq` - cloud water specific humidity 
    - `q_rai` - rain water specific humidity
    - `N_liq` - cloud droplet number density 
    - `N_rai` - rain droplet number density 
    - `ρ_air` - air density
    - `ρ_w` - water density

Returns effective radius from the assumed cloud and rain particle size 
distribuions
"""
function effective_radius(
    acnv::CMP.AcnvSB2006{FT},
<<<<<<< HEAD
    νr::FT,
    μr::FT,
=======
>>>>>>> c686e65d
    q_liq::FT,
    q_rai::FT,
    N_liq::FT,
    N_rai::FT,
    ρ_air::FT,
    ρ_w::FT,
) where {FT}

<<<<<<< HEAD
    (; νc) = acnv

=======
    # we assume a cloud droplets gamma distribution,
    # where the parameters are νc=2 and μc=1
    (; νc) = acnv

    # we assume a raindrops exponential distribution
    # which can be seen as a gamma distribution with
    # parameters νr=-2/3 and μr=1/3
    νr = FT(-2 / 3)
    μr = FT(1 / 3)

>>>>>>> c686e65d
    xc = (N_liq == 0) ? 0 : ((q_liq * ρ_air) / N_liq)
    xr = (N_rai == 0) ? 0 : ((q_rai * ρ_air) / N_rai)
    C = FT((4 / 3) * π * ρ_w)

    Bc = (xc == 0) ? 0 : (SF.gamma(νc + 1) * xc / SF.gamma(νc + 2))^(-1)
    Br =
        (xr == 0) ? 0 :
        ((SF.gamma((νr + 1) / μr) * xr / SF.gamma((νr + 2) / μr))^(-μr))

    reff_c = (Bc == 0) ? 0 : (6 / ((Bc * C)^(1 / 3) * SF.gamma(11 / 3)))
    reff_r = (Br == 0) ? 0 : (3 / (Br * C^(1 / 3)))

    return ((N_liq + N_rai) == 0) ? 0 :
           ((reff_c * N_liq + reff_r * N_rai) / (N_liq + N_rai))
end

# Additional double moment autoconversion and accretion parametrizations:
# - Khairoutdinov and Kogan (2000)
# - Beheng (1994)
# - Tripoli and Cotton (1980)
# - Liu and Daum (2004)
# - variable timescale autoconversion Azimi (2023)

"""
    conv_q_liq_to_q_rai(acnv, q_liq, ρ, N_d; smooth_transition)

 - `acnv` - 2-moment rain autoconversion parameterization
 - `q_liq` - cloud water specific humidity
 - `ρ` - air density
 - `N_d` - prescribed cloud droplet number concentration

Returns the q_rai tendency due to collisions between cloud droplets
(autoconversion), parametrized following:
 - Khairoutdinov and Kogan (2000) for `scheme == KK2000Type`
 - Beheng (1994) for `scheme == B1994Type`
 - Tripoli and Cotton (1980) for `scheme == TC1980Type`
 - Liu and Daum (2004) for `scheme ==LD2004Type`

The `Beheng1994Type`, `TC1980Type` and `LD2004Type` of schemes
additionally accept `smooth_transition` flag that
smoothes their thershold behaviour if set to `true`.
The default value is `false`.
"""
function conv_q_liq_to_q_rai((; acnv)::CMP.KK2000{FT}, q_liq, ρ, N_d) where {FT}
    q_liq = max(0, q_liq)
    (; A, a, b, c) = acnv
    return A * q_liq^a * N_d^b * ρ^c
end
function conv_q_liq_to_q_rai(
    (; acnv)::CMP.B1994{FT},
    q_liq,
    ρ,
    N_d,
    smooth_transition = false,
) where {FT}
    q_liq = max(0, q_liq)
    (; C, a, b, c, N_0, k, d_low, d_high) = acnv
    d = FT(0)
    if smooth_transition
        d_low_acnv_fraction = CO.logistic_function(N_d, N_0, k)
        d_high_acnv_fraction = FT(1) - d_low_acnv_fraction
        d = d_low_acnv_fraction * d_low + d_high_acnv_fraction * d_high
    else
        d = N_d >= N_0 ? d_low : d_high
    end
    return C * d^a * (q_liq * ρ)^b * N_d^c / ρ
end
function conv_q_liq_to_q_rai(
    (; acnv)::CMP.TC1980{FT},
    q_liq,
    ρ,
    N_d,
    smooth_transition = false,
) where {FT}
    #TODO - The original paper is actually formulated for mixing ratios, not specific humidities
    q_liq = max(0, q_liq)
    (; m0_liq_coeff, me_liq, D, a, b, r_0, k) = acnv
    q_liq_threshold::FT = m0_liq_coeff * N_d / ρ * r_0^me_liq
    output =
        smooth_transition ? CO.logistic_function(q_liq, q_liq_threshold, k) :
        CO.heaviside(q_liq - q_liq_threshold)
    return D * q_liq^a * N_d^b * output
end
function conv_q_liq_to_q_rai(
    (; ρ_w, R_6C_0, E_0, k)::CMP.LD2004{FT},
    q_liq,
    ρ,
    N_d,
    smooth_transition = false,
) where {FT}
    if q_liq <= eps(FT)
        return FT(0)
    else
        # Mean volume radius in microns (assuming spherical cloud droplets)
        r_vol =
            (FT(3) * (q_liq * ρ) / FT(4) / FT(π) / ρ_w / N_d)^FT(1 / 3) *
            FT(1e6)

        # Assumed size distribution: modified gamma distribution
        β_6 = ((r_vol + FT(3)) / r_vol)^FT(1 / 3)
        E = E_0 * β_6^6
        R_6 = β_6 * r_vol
        R_6C = R_6C_0 / (q_liq * ρ)^FT(1 / 6) / R_6^FT(1 / 2)

        output =
            smooth_transition ? CO.logistic_function(R_6, R_6C, k) :
            CO.heaviside(R_6 - R_6C)
        return E * (q_liq * ρ)^3 / N_d / ρ * output
    end
end
function conv_q_liq_to_q_rai(
    (; τ, α)::CMP.VarTimescaleAcnv{FT},
    q_liq::FT,
    ρ::FT,
    N_d::FT,
) where {FT}
    return max(0, q_liq) / (τ * (N_d / 1e8)^α)
end

"""
    accretion(accretion_scheme, q_liq, q_rai, ρ)

 - `accretion_scheme` - type for 2-moment rain accretion parameterization
 - `q_liq` - cloud water specific humidity
 - `q_rai` - rain water specific humidity
 - `ρ` - air density (for `KK2000Type` and `Beheng1994Type`)

 Returns the accretion rate of rain, parametrized following
 - Khairoutdinov and Kogan (2000) for `scheme == KK2000Type`
 - Beheng (1994) for `scheme == B1994Type`
 - Tripoli and Cotton (1980) for `scheme == TC1980Type`
"""
function accretion((; accr)::CMP.KK2000{FT}, q_liq, q_rai, ρ) where {FT}
    q_liq = max(0, q_liq)
    q_rai = max(0, q_rai)
    (; A, a, b) = accr
    return A * (q_liq * q_rai)^a * ρ^b
end

function accretion((; accr)::CMP.B1994{FT}, q_liq, q_rai, ρ) where {FT}
    q_liq = max(0, q_liq)
    q_rai = max(0, q_rai)
    (; A) = accr
    return A * q_liq * ρ * q_rai
end

function accretion((; accr)::CMP.TC1980{FT}, q_liq, q_rai) where {FT}
    #TODO - The original paper is actually formulated for mixing ratios, not specific humidities
    q_liq = max(0, q_liq)
    q_rai = max(0, q_rai)
    (; A) = accr
    return A * q_liq * q_rai
end

end<|MERGE_RESOLUTION|>--- conflicted
+++ resolved
@@ -448,18 +448,10 @@
 end
 
 """ 
-<<<<<<< HEAD
-    radar_reflectivity(struct, struct, q_liq, q_rai, N_liq, N_rai, ρ_air, ρ_w)
-
-    - `struct` - type for 2-moment rain autoconversion parameterization
-    - `νr` - rain gamma distribution mass coefficient
-    - `μr` -  rain gamma distribution exponential coefficient 
-=======
     radar_reflectivity(struct, q_liq, q_rai, N_liq, N_rai, ρ_air, ρ_w)
 
     - `struct` - type for 2-moment rain autoconversion parameterization
     - `q_liq` - cloud water specific humidity 
->>>>>>> c686e65d
     - `q_rai` - rain water specific humidity
     - `N_liq` - cloud droplet number density 
     - `N_rai` - rain droplet number density 
@@ -472,11 +464,6 @@
 """
 function radar_reflectivity(
     acnv::CMP.AcnvSB2006{FT},
-<<<<<<< HEAD
-    νr::FT,
-    μr::FT,
-=======
->>>>>>> c686e65d
     q_liq::FT,
     q_rai::FT,
     N_liq::FT,
@@ -485,10 +472,6 @@
     ρ_w::FT,
 ) where {FT}
 
-<<<<<<< HEAD
-    (; νc) = acnv
-
-=======
     # we assume a cloud droplets gamma distribution,
     # where the parameters are νc=2 and μc=1
     (; νc) = acnv
@@ -499,7 +482,6 @@
     νr = FT(-2 / 3)
     μr = FT(1 / 3)
 
->>>>>>> c686e65d
     xc = (N_liq == 0) ? 0 : ((q_liq * ρ_air) / N_liq)
     xr = (N_rai == 0) ? 0 : ((q_rai * ρ_air) / N_rai)
     C = FT((4 / 3) * π * ρ_w)
@@ -522,17 +504,9 @@
 end
 
 """ 
-<<<<<<< HEAD
-    effective_radius(struct, struct, q_liq, q_rai, N_liq, N_rai, ρ_air, ρ_w)
+    effective_radius(struct, q_liq, q_rai, N_liq, N_rai, ρ_air, ρ_w)
 
     - `struct` - type for 2-moment rain autoconversion parameterization
-    - `νr` - rain gamma distribution mass coefficient
-    - `μr` -  rain gamma distribution exponential coefficient 
-=======
-    effective_radius(struct, q_liq, q_rai, N_liq, N_rai, ρ_air, ρ_w)
-
-    - `struct` - type for 2-moment rain autoconversion parameterization
->>>>>>> c686e65d
     - `q_liq` - cloud water specific humidity 
     - `q_rai` - rain water specific humidity
     - `N_liq` - cloud droplet number density 
@@ -545,11 +519,6 @@
 """
 function effective_radius(
     acnv::CMP.AcnvSB2006{FT},
-<<<<<<< HEAD
-    νr::FT,
-    μr::FT,
-=======
->>>>>>> c686e65d
     q_liq::FT,
     q_rai::FT,
     N_liq::FT,
@@ -558,10 +527,6 @@
     ρ_w::FT,
 ) where {FT}
 
-<<<<<<< HEAD
-    (; νc) = acnv
-
-=======
     # we assume a cloud droplets gamma distribution,
     # where the parameters are νc=2 and μc=1
     (; νc) = acnv
@@ -572,7 +537,6 @@
     νr = FT(-2 / 3)
     μr = FT(1 / 3)
 
->>>>>>> c686e65d
     xc = (N_liq == 0) ? 0 : ((q_liq * ρ_air) / N_liq)
     xr = (N_rai == 0) ? 0 : ((q_rai * ρ_air) / N_rai)
     C = FT((4 / 3) * π * ρ_w)
