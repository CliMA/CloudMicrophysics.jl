--- conflicted
+++ resolved
@@ -108,19 +108,11 @@
 struct LD2004Type <: Abstract2MPrecipType end
 
 """
-<<<<<<< HEAD
-    SB2001Type
-
-The type for 2-moment precipitation formation by Seifert and Beheng (2001)
-"""
-struct SB2001Type <: Abstract2MPrecipType end
-=======
     SB2006Type
 
 The type for 2-moment precipitation formation by Seifert and Beheng (2006)
 """
 struct SB2006Type <: Abstract2MPrecipType end
->>>>>>> c1cf1b7d
 
 """
     Chen2022Type
