module CloudMicrophysics

<<<<<<< HEAD
import Thermodynamics
import Thermodynamics.ThermodynamicsParameters

import CLIMAParameters

#types of Microphysics
abstract type AbstractMicrophysicsParameters end

struct NoMicrophysicsParameters <: AbstractMicrophysicsParameters end #just for testing

struct Microphysics_0M_Parameters{FT} <: AbstractMicrophysicsParameters
    τ_precip::FT
    qc_0::FT
    S_0::FT
end
function Microphysics_0M_Parameters(param_set)
    aliases = ["τ_precip", "qc_0", "S_0"]
    (τ_precip, qc_0, S_0) = CLIMAParameters.get_parameter_values!(
        param_set,
        aliases,
        "Microphysics_0M",
    )
    return Microphysics_0M_Parameters{
        CLIMAParameters.get_parametric_type(param_set),
    }(
        τ_precip,
        qc_0,
        S_0,
    )
end


struct Microphysics_1M_Parameters{FT} <: AbstractMicrophysicsParameters
    C_drag::FT
    K_therm::FT
    D_vapor::FT
    ν_air::FT
    τ_cond_evap::FT
    τ_sub_dep::FT
    r_ice_snow::FT
    n0_ice::FT
    r0_ice::FT
    me_ice::FT
    χm_ice::FT
    Δm_ice::FT
    a_vent_rai::FT
    b_vent_rai::FT
    n0_rai::FT
    r0_rai::FT
    me_rai::FT
    ae_rai::FT
    ve_rai::FT
    χm_rai::FT
    Δm_rai::FT
    χa_rai::FT
    Δa_rai::FT
    χv_rai::FT
    Δv_rai::FT
    τ_acnv_rai::FT
    q_liq_threshold::FT
    q_ice_threshold::FT
    τ_acnv_sno::FT
    a_vent_sno::FT
    b_vent_sno::FT
    ν_sno::FT
    μ_sno::FT
    r0_sno::FT
    me_sno::FT
    ae_sno::FT
    ve_sno::FT
    χm_sno::FT
    Δm_sno::FT
    χa_sno::FT
    Δa_sno::FT
    χv_sno::FT
    Δv_sno::FT
    E_liq_rai::FT
    E_liq_sno::FT
    E_ice_rai::FT
    E_ice_sno::FT
    E_rai_sno::FT
    ρ_cloud_ice::FT
    ρ_cloud_liq::FT
    grav::FT
    T_freeze::FT
    gas_constant::FT
    molmass_water::FT
    N_Sc::FT
    m0_ice::FT
    m0_rai::FT
    a0_rai::FT
    m0_sno::FT
    a0_sno::FT
    v0_sno::FT
    R_v::FT
    TPS::ThermodynamicsParameters{FT}
end
function Microphysics_1M_Parameters(
    param_set,
    TPS::ThermodynamicsParameters{FT},
) where {FT}

    aliases = [
        "C_drag",
        "K_therm",
        "D_vapor",
        "ν_air",
        "τ_cond_evap",
        "τ_sub_dep",
        "r_ice_snow",
        "n0_ice",
        "r0_ice",
        "me_ice",
        "ρ_cloud_ice",
        "χm_ice",
        "Δm_ice",
        "q_liq_threshold",
        "τ_acnv_rai",
        "a_vent_rai",
        "b_vent_rai",
        "n0_rai",
        "r0_rai",
        "me_rai",
        "ae_rai",
        "ve_rai",
        "χm_rai",
        "Δm_rai",
        "χa_rai",
        "Δa_rai",
        "χv_rai",
        "Δv_rai",
        "q_ice_threshold",
        "τ_acnv_sno",
        "a_vent_sno",
        "b_vent_sno",
        "ν_sno",
        "μ_sno",
        "r0_sno",
        "me_sno",
        "ae_sno",
        "ve_sno",
        "χm_sno",
        "Δm_sno",
        "χa_sno",
        "Δa_sno",
        "χv_sno",
        "Δv_sno",
        "E_liq_rai",
        "E_liq_sno",
        "E_ice_rai",
        "E_ice_sno",
        "E_rai_sno",
        "ρ_cloud_liq",
        "ρ_cloud_ice",
        "grav",
        "T_freeze",
        "gas_constant",
        "molmass_water",
    ]

    (
        C_drag,
        K_therm,
        D_vapor,
        ν_air,
        τ_cond_evap,
        τ_sub_dep,
        r_ice_snow,
        n0_ice,
        r0_ice,
        me_ice,
        ρ_cloud_ice,
        χm_ice,
        Δm_ice,
        q_liq_threshold,
        τ_acnv_rai,
        a_vent_rai,
        b_vent_rai,
        n0_rai,
        r0_rai,
        me_rai,
        ae_rai,
        ve_rai,
        χm_rai,
        Δm_rai,
        χa_rai,
        Δa_rai,
        χv_rai,
        Δv_rai,
        q_ice_threshold,
        τ_acnv_sno,
        a_vent_sno,
        b_vent_sno,
        ν_sno,
        μ_sno,
        r0_sno,
        me_sno,
        ae_sno,
        ve_sno,
        χm_sno,
        Δm_sno,
        χa_sno,
        Δa_sno,
        χv_sno,
        Δv_sno,
        E_liq_rai,
        E_liq_sno,
        E_ice_rai,
        E_ice_sno,
        E_rai_sno,
        ρ_cloud_liq,
        ρ_cloud_ice,
        grav,
        T_freeze,
        gas_constant,
        molmass_water,
    ) = CLIMAParameters.get_parameter_values!(
        param_set,
        aliases,
        "Microphysics_1M",
    )

    #derived parameters
    N_Sc = ν_air / D_vapor
    m0_ice = 4 / 3 * π * ρ_cloud_ice * r0_ice^me_ice
    m0_rai = 4 / 3 * π * ρ_cloud_liq * r0_rai^me_rai
    a0_rai = π * r0_rai^ae_rai
    m0_sno = 1e-1 * r0_sno^me_sno
    a0_sno = 0.3 * π * r0_sno^ae_sno
    v0_sno = 2^(9 / 4) * r0_sno^ve_sno
    R_v = gas_constant / molmass_water


    return Microphysics_1M_Parameters{
        CLIMAParameters.get_parametric_type(param_set),
    }(
        C_drag,
        K_therm,
        D_vapor,
        ν_air,
        τ_cond_evap,
        τ_sub_dep,
        r_ice_snow,
        n0_ice,
        r0_ice,
        me_ice,
        χm_ice,
        Δm_ice,
        a_vent_rai,
        b_vent_rai,
        n0_rai,
        r0_rai,
        me_rai,
        ae_rai,
        ve_rai,
        χm_rai,
        Δm_rai,
        χa_rai,
        Δa_rai,
        χv_rai,
        Δv_rai,
        τ_acnv_rai,
        q_liq_threshold,
        q_ice_threshold,
        τ_acnv_sno,
        a_vent_sno,
        b_vent_sno,
        ν_sno,
        μ_sno,
        r0_sno,
        me_sno,
        ae_sno,
        ve_sno,
        χm_sno,
        Δm_sno,
        χa_sno,
        Δa_sno,
        χv_sno,
        Δv_sno,
        E_liq_rai,
        E_liq_sno,
        E_ice_rai,
        E_ice_sno,
        E_rai_sno,
        ρ_cloud_ice,
        ρ_cloud_liq,
        grav,
        T_freeze,
        gas_constant,
        molmass_water,
        N_Sc,
        m0_ice,
        m0_rai,
        a0_rai,
        m0_sno,
        a0_sno,
        v0_sno,
        R_v,
        TPS,
    )


end


#General parameters outside of modular
struct CloudMicrophysicsParameters{FT, AMPS <: AbstractMicrophysicsParameters}
    K_therm::FT
    D_vapor::FT
    molmass_dryair::FT
    molmass_water::FT
    gas_constant::FT
    ρ_cloud_liq::FT
    surface_tension_coeff::FT
    grav::FT
    molmass_ratio::FT
    R_v::FT
    MPS::AMPS
    TPS::ThermodynamicsParameters{FT}
end

# For example:
# CloudMicrophysicsParameters(
#     param_set,
#     Microphysics_1M_Parameters(param_set),
#     ThermodynamicsParameters(param_set)
# )

function CloudMicrophysicsParameters(
    param_set,
    MPS::AMPS,
    TPS::ThermodynamicsParameters{FT},
) where {FT, AMPS <: AbstractMicrophysicsParameters}

    aliases = [
        "K_therm",
        "D_vapor",
        "molmass_dryair",
        "molmass_water",
        "gas_constant",
        "ρ_cloud_liq",
        "surface_tension_coeff",
        "grav",
    ]

    (
        K_therm,
        D_vapor,
        molmass_dryair,
        molmass_water,
        gas_constant,
        ρ_cloud_liq,
        surface_tension_coeff,
        grav,
    ) = CLIMAParameters.get_parameter_values!(
        param_set,
        aliases,
        "CloudMicrophysics",
    )

    #derived parameters 
    molmass_ratio = molmass_dryair / molmass_water
    R_v = gas_constant / molmass_water

    return CloudMicrophysicsParameters{
        CLIMAParameters.get_parametric_type(param_set),
        AMPS,
    }(
        K_therm,
        D_vapor,
        molmass_dryair,
        molmass_water,
        gas_constant,
        ρ_cloud_liq,
        surface_tension_coeff,
        grav,
        molmass_ratio,
        R_v,
        MPS,
        TPS,
    )

end


=======
import CLIMAParameters
const CP = CLIMAParameters
const APS = CP.AbstractParameterSet

include("InternalClimaParams.jl")
import .InternalClimaParams
const ICP = InternalClimaParams

Base.broadcastable(param_set::APS) = Ref(param_set)

include("CommonTypes.jl")
>>>>>>> 109072c4
include("Common.jl")
include("Microphysics0M.jl")
include("Microphysics1M.jl")
include("MicrophysicsNonEq.jl")
include("AerosolModel.jl")
include("AerosolActivation.jl")

end # module<|MERGE_RESOLUTION|>--- conflicted
+++ resolved
@@ -1,30 +1,53 @@
 module CloudMicrophysics
 
-<<<<<<< HEAD
 import Thermodynamics
 import Thermodynamics.ThermodynamicsParameters
 
 import CLIMAParameters
+const CP = CLIMAParameters
+
+#parameters for moisture Microphysics
+abstract type AbstractMoistureParameters end
+struct EqMoistureParameters <: AbstractMoistureParameters end # unused
+struct NonEqMoistureParameters{FT} <: AbstractMoistureParameters
+    τ_cond_evap::FT
+    τ_sub_dep::FT
+end
+function NonEqMoistureParameters(param_struct)
+    aliases = ["τ_cond_evap","τ_sub_dep"]
+    (τ_cond_evap,τ_sub_dep) = CP.get_parameter_values!(
+        param_struct,
+        aliases,
+        "NonEqMoisture",
+    )
+    return NonEqMoistureParameters{
+        CP.get_parametric_type(param_struct),
+    }(
+        τ_cond_evap,
+        τ_sub_dep,
+    )
+end
+    
 
 #types of Microphysics
-abstract type AbstractMicrophysicsParameters end
-
-struct NoMicrophysicsParameters <: AbstractMicrophysicsParameters end #just for testing
-
-struct Microphysics_0M_Parameters{FT} <: AbstractMicrophysicsParameters
+abstract type AbstractPrecipitationParameters end
+
+struct NoMicrophysicsParameters <: AbstractPrecipitationParameters end #just for testing
+
+struct Microphysics_0M_Parameters{FT} <: AbstractPrecipitationParameters
     τ_precip::FT
     qc_0::FT
     S_0::FT
 end
-function Microphysics_0M_Parameters(param_set)
+function Microphysics_0M_Parameters(param_struct)
     aliases = ["τ_precip", "qc_0", "S_0"]
-    (τ_precip, qc_0, S_0) = CLIMAParameters.get_parameter_values!(
-        param_set,
+    (τ_precip, qc_0, S_0) = CP.get_parameter_values!(
+        param_struct,
         aliases,
         "Microphysics_0M",
     )
     return Microphysics_0M_Parameters{
-        CLIMAParameters.get_parametric_type(param_set),
+        CP.get_parametric_type(param_struct),
     }(
         τ_precip,
         qc_0,
@@ -33,13 +56,11 @@
 end
 
 
-struct Microphysics_1M_Parameters{FT} <: AbstractMicrophysicsParameters
+struct Microphysics_1M_Parameters{FT} <: AbstractPrecipitationParameters
     C_drag::FT
     K_therm::FT
     D_vapor::FT
     ν_air::FT
-    τ_cond_evap::FT
-    τ_sub_dep::FT
     r_ice_snow::FT
     n0_ice::FT
     r0_ice::FT
@@ -99,7 +120,7 @@
     TPS::ThermodynamicsParameters{FT}
 end
 function Microphysics_1M_Parameters(
-    param_set,
+    param_struct,
     TPS::ThermodynamicsParameters{FT},
 ) where {FT}
 
@@ -108,8 +129,6 @@
         "K_therm",
         "D_vapor",
         "ν_air",
-        "τ_cond_evap",
-        "τ_sub_dep",
         "r_ice_snow",
         "n0_ice",
         "r0_ice",
@@ -166,8 +185,6 @@
         K_therm,
         D_vapor,
         ν_air,
-        τ_cond_evap,
-        τ_sub_dep,
         r_ice_snow,
         n0_ice,
         r0_ice,
@@ -217,8 +234,8 @@
         T_freeze,
         gas_constant,
         molmass_water,
-    ) = CLIMAParameters.get_parameter_values!(
-        param_set,
+    ) = CP.get_parameter_values!(
+        param_struct,
         aliases,
         "Microphysics_1M",
     )
@@ -235,14 +252,12 @@
 
 
     return Microphysics_1M_Parameters{
-        CLIMAParameters.get_parametric_type(param_set),
+        CP.get_parametric_type(param_struct),
     }(
         C_drag,
         K_therm,
         D_vapor,
         ν_air,
-        τ_cond_evap,
-        τ_sub_dep,
         r_ice_snow,
         n0_ice,
         r0_ice,
@@ -307,7 +322,7 @@
 
 
 #General parameters outside of modular
-struct CloudMicrophysicsParameters{FT, AMPS <: AbstractMicrophysicsParameters}
+struct CloudMicrophysicsParameters{FT, APPS, AMPS}
     K_therm::FT
     D_vapor::FT
     molmass_dryair::FT
@@ -318,22 +333,26 @@
     grav::FT
     molmass_ratio::FT
     R_v::FT
+    PPS::APPS
     MPS::AMPS
     TPS::ThermodynamicsParameters{FT}
 end
 
 # For example:
 # CloudMicrophysicsParameters(
-#     param_set,
-#     Microphysics_1M_Parameters(param_set),
-#     ThermodynamicsParameters(param_set)
+#     param_struct,
+#     Microphysics_1M_Parameters(param_struct),
+#     ThermodynamicsParameters(param_struct)
 # )
 
 function CloudMicrophysicsParameters(
-    param_set,
+    param_struct,
+    PPS::APPS,
     MPS::AMPS,
     TPS::ThermodynamicsParameters{FT},
-) where {FT, AMPS <: AbstractMicrophysicsParameters}
+) where {FT,
+         APPS <: AbstractPrecipitationParameters,
+         AMPS <: AbstractMoistureParameters}
 
     aliases = [
         "K_therm",
@@ -355,8 +374,8 @@
         ρ_cloud_liq,
         surface_tension_coeff,
         grav,
-    ) = CLIMAParameters.get_parameter_values!(
-        param_set,
+    ) = CP.get_parameter_values!(
+        param_struct,
         aliases,
         "CloudMicrophysics",
     )
@@ -366,7 +385,8 @@
     R_v = gas_constant / molmass_water
 
     return CloudMicrophysicsParameters{
-        CLIMAParameters.get_parametric_type(param_set),
+        CP.get_parametric_type(param_struct),
+        APPS,
         AMPS,
     }(
         K_therm,
@@ -379,26 +399,15 @@
         grav,
         molmass_ratio,
         R_v,
+        PPS,
         MPS,
         TPS,
     )
 
 end
 
-
-=======
-import CLIMAParameters
-const CP = CLIMAParameters
-const APS = CP.AbstractParameterSet
-
-include("InternalClimaParams.jl")
-import .InternalClimaParams
-const ICP = InternalClimaParams
-
-Base.broadcastable(param_set::APS) = Ref(param_set)
-
 include("CommonTypes.jl")
->>>>>>> 109072c4
+
 include("Common.jl")
 include("Microphysics0M.jl")
 include("Microphysics1M.jl")
