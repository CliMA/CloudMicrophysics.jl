--- conflicted
+++ resolved
@@ -84,26 +84,11 @@
             T,
             CMT.DesertDustType(),
         )
-<<<<<<< HEAD
-
-        dN_act_dt_deposition = max(FT(0), AF * N_aerosol - N_act) / τ_relax
-    else
-        @warn "Invalid freezing mode. Running without freezing.\nPlease choose between \"no freezing\" or \"deposition\" (include quotation marks)."
-
-    end
-    dN_act_dt = dN_act_dt_deposition
-    dN_aerosol_dt = -dN_act_dt
-    dqi_dt_new_particles = dN_act_dt * 4 / 3 * π * r_nuc^3 * ρ_ice / ρ
-
-    # TODO - Activating new droplets, need to find dS_liq/dt
-    dN_droplets_dt = FT(0)
-=======
         dN_act_dt_depo = max(FT(0), AF * N_aer - N_ice) / const_dt
     end
     dN_ice_dt = dN_act_dt_depo
     dN_aer_dt = -dN_act_dt_depo
     dqi_dt_new_depo = dN_act_dt_depo * 4 / 3 * π * r_nuc^3 * ρ_ice / ρ
->>>>>>> 730eaf64
 
     # Growth
     dqi_dt_depo = FT(0)
