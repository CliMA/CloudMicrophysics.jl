--- conflicted
+++ resolved
@@ -4,18 +4,10 @@
 import Thermodynamics as TD
 import CloudMicrophysics as CM
 
-<<<<<<< HEAD
-const CMT = CM.CommonTypes
-const CMO = CM.Common
-const CMI_het = CM.HetIceNucleation
-const CMI_hom = CM.HomIceNucleation
-const CMP = CM.Parameters
-=======
 import CloudMicrophysics.CommonTypes as CMT
 import CloudMicrophysics.Common as CMO
 import CloudMicrophysics.HetIceNucleation as CMI
 import CloudMicrophysics.Parameters as CMP
->>>>>>> b742e39b
 
 include(joinpath(pkgdir(CM), "test", "create_parameters.jl"))
 
