import Test as TT
import CloudMicrophysics as CM
import CloudMicrophysics.P3Scheme as P3
import CloudMicrophysics.Parameters as CMP

@info "P3 Scheme Tests"

function test_p3_thresholds(FT)

    p3 = CMP.ParametersP3(FT)

    TT.@testset "thresholds (nonlinear solver function)" begin

        # initialize test values:
        ρ_r = FT(400)
        F_r = FT(0.8)
        ρ_r_good = (FT(200), FT(400), FT(800)) # representative ρ_r values
        F_r_good = (FT(0.5), FT(0.8), FT(0.95)) # representative F_r values

        # test asserts
        for _ρ_r in (FT(0), FT(-1))
            TT.@test_throws AssertionError("ρ_r > FT(0)") P3.thresholds(
                p3,
                _ρ_r,
                F_r,
            )
        end
        for _ρ_r in (FT(0), FT(-1))
            TT.@test_throws AssertionError("ρ_r <= p3.ρ_l") P3.thresholds(
                p3,
                FT(1200),
                F_r,
            )
        end

        for _F_r in (FT(-1 * eps(FT)), FT(-1))
            TT.@test_throws AssertionError("F_r >= FT(0)") P3.thresholds(
                p3,
                ρ_r,
                _F_r,
            )
        end
        for _F_r in (FT(1), FT(1.5))
            TT.@test_throws AssertionError("F_r < FT(1)") P3.thresholds(
                p3,
                ρ_r,
                _F_r,
            )
        end

        # Test if the P3 scheme solution satisifies the conditions
        # from eqs. 14-17 in Morrison and Milbrandt 2015
        for F_r in F_r_good
            for ρ_r in ρ_r_good
                sol = P3.thresholds(p3, ρ_r, F_r)
                atol = 5e3 * eps(FT)
                TT.@test sol.D_cr ≈ P3.D_cr_helper(p3, F_r, sol[3]) atol = atol
                TT.@test sol.D_gr ≈ P3.D_gr_helper(p3, sol[3]) atol = atol
                TT.@test sol.ρ_g ≈ P3.ρ_g_helper(ρ_r, F_r, sol[4]) atol = atol
                TT.@test sol.ρ_d ≈ P3.ρ_d_helper(p3, sol[1], sol[2]) atol = atol
            end
        end

        # Check that the P3 scheme solution matches the published values
        function diff(ρ_r, F_r, el, gold, rtol=2e-2)
            TT.@test P3.thresholds(p3, ρ_r, F_r)[el] * 1e3 ≈ gold rtol = rtol
        end
        # D_cr and D_gr vs Fig. 1a Morrison and Milbrandt 2015
        D_cr_fig_1a_ref = [FT(0.4946323381999426), FT(1.0170979628696817)]
        D_gr_fig_1a_ref = [FT(0.26151186272014415), FT(0.23392868352755775)]
        for val in [1, 2]
            diff(ρ_r_good[2], F_r_good[val], 1, D_cr_fig_1a_ref[val])
            diff(ρ_r_good[2], F_r_good[val], 2, D_gr_fig_1a_ref[val])
        end
        # D_cr and D_gr vs Fig. 1b Morrison and Milbrandt 2015
        #! format: off
        D_cr_fig_1b_ref = [FT(6.152144691917768), FT(3.2718818175768405), FT(1.7400778369620664)]
        D_gr_fig_1b_ref = [FT(0.39875043123651077), FT(0.2147085163169669), FT(0.11516682512848)]
        #! format: on
        for val in [1, 2, 3]
            diff(ρ_r_good[val], F_r_good[3], 1, D_cr_fig_1b_ref[val])
            diff(ρ_r_good[val], F_r_good[3], 2, D_gr_fig_1b_ref[val])
        end
    end
end

function test_p3_mass(FT)

    p3 = CMP.ParametersP3(FT)

    TT.@testset "p3 mass_ functions" begin

        # Initialize test values
        Ds = (FT(1e-5), FT(1e-4), FT(1e-3))
        ρs = (FT(400), FT(600), FT(800))
        F_rs = (FT(0.0), FT(0.5), FT(0.8))

        # Test to see that the mass_ functions give positive, not NaN values
        for D in Ds
            for ρ in ρs
                for F_r in F_rs
                    TT.@test P3.mass_s(D, ρ) >= 0
                    TT.@test P3.mass_nl(p3, D) >= 0
                    TT.@test P3.mass_r(p3, D, F_r) >= 0
                end
            end
        end
    end

    # Test to see that p3_mass gives correct mass
    TT.@testset "p3_mass() accurate values" begin

        # Initialize test values
        Ds = (FT(1e-5), FT(1e-4), FT(1e-3))
        ρs = (FT(400), FT(600), FT(800))
        F_rs = (FT(0.0), FT(0.5), FT(0.8))
        eps = FT(1e-3) #TODO - this is very large for eps

        for ρ in ρs
            for F_r in F_rs
                D_th = P3.D_th_helper(p3)
                D1 = D_th / 2
                th = P3.thresholds(p3, ρ, F_r)

                if (F_r > 0)
                    th = P3.thresholds(p3, ρ, F_r)

                    D2 = (th.D_gr + D_th) / 2
                    D3 = (th.D_cr + th.D_gr) / 2
                    D4 = th.D_cr + eps

                    TT.@test P3.p3_mass(p3, D1, F_r, th) ==
                             P3.mass_s(D1, p3.ρ_i)
                    TT.@test P3.p3_mass(p3, D2, F_r, th) == P3.mass_nl(p3, D2)
                    TT.@test P3.p3_mass(p3, D3, F_r, th) ==
                             P3.mass_s(D3, th.ρ_g)
                    TT.@test P3.p3_mass(p3, D4, F_r, th) ==
                             P3.mass_r(p3, D4, F_r)
                else
                    D2 = D1 + eps
                    TT.@test P3.p3_mass(p3, D1, F_r, th) ==
                             P3.mass_s(D1, p3.ρ_i)
                    TT.@test P3.p3_mass(p3, D2, F_r, th) == P3.mass_nl(p3, D2)
                end

            end
        end
    end

end

<<<<<<< HEAD
function test_p3_shapeSolver(FT)
=======
function test_p3_shape_solver(FT)
>>>>>>> 72e54349

    p3 = CMP.ParametersP3(FT)

    TT.@testset "shape parameters (nonlinear solver function)" begin

<<<<<<< HEAD
        # initialize test values: 
        eps = FT(1e-3)
        N_test = (FT(1e8))                             # N values
        λ_test = (FT(20000))#, FT(15000))             # test λ values in range 
        ρ_r_test = (FT(200)) #, FT(1)) #, FT(100))       # representative ρ_r values
        F_r_test = (FT(0.5), FT(0.8), FT(0.95)) #, FT(0.8), FT(0.95))     # representative F_r values


        # check that the shape solution solves to give correct values 
        for N in N_test
            for λ_ex in λ_test 
                for ρ_r in ρ_r_test
                    for F_r in F_r_test
                        μ_ex = P3.μ_calc(λ_ex)                  # corresponding μ
                        n_0_ex = P3.N_0_helper(N, λ_ex, μ_ex)   # corresponding n_0
                        th = P3.thresholds(p3, ρ_r, F_r)
                        q_calc = FT(P3.q_gamma(p3, F_r, n_0_ex, log(λ_ex), μ_ex, th))
                        (λ, N_0) = P3.distribution_parameter_solver(p3, q_calc, N, ρ_r, F_r)

                        # compare the solved values with the values plugged in
                        TT.@test λ ≈ λ_ex rtol = eps
                        TT.@test N_0 ≈ n_0_ex rtol = eps
=======
        # initialize test values:
        eps = FT(1e-3)
        N_test = (FT(1e8))                             # N values
        λ_test = (FT(15000), FT(20000))                # test λ values in range
        ρ_r_test = (FT(200)) #, FT(1)) #, FT(100))     # representative ρ_r values
        F_r_test = (FT(0.5), FT(0.8), FT(0.95))        # representative F_r values

        # check that the shape solution solves to give correct values
        for N in N_test
            for λ_ex in λ_test
                for ρ_r in ρ_r_test
                    for F_r in F_r_test
                        # Compute the shape parameters that correspond to the
                        # input test values
                        μ_ex = P3.DSD_μ(p3, λ_ex)
                        N₀_ex = P3.DSD_N₀(p3, N, λ_ex)
                        # Find the P3 scheme  thresholds
                        th = P3.thresholds(p3, ρ_r, F_r)
                        # Convert λ to ensure it remains positive
                        x = log(λ_ex)
                        # Compute mass density based on input shape parameters
                        q_calc = P3.q_gamma(p3, F_r, N, x, th)

                        # Solve for shape parameters
                        (λ, N₀) = P3.distribution_parameter_solver(
                            p3,
                            q_calc,
                            N,
                            ρ_r,
                            F_r,
                        )

                        # Compare solved values with the input expected values
                        TT.@test λ ≈ λ_ex rtol = eps
                        TT.@test N₀ ≈ N₀_ex rtol = eps
>>>>>>> 72e54349
                    end
                end
            end
        end
    end
end

println("Testing Float32")
test_p3_thresholds(Float32)
test_p3_mass(Float32)
<<<<<<< HEAD
test_p3_shapeSolver(Float32)
=======
#TODO - only works for Float64 now. We should switch the units inside the solver
# from SI base to something more managable
test_p3_shape_solver(Float32)
>>>>>>> 72e54349

println("Testing Float64")
test_p3_thresholds(Float64)
test_p3_mass(Float64)
<<<<<<< HEAD
test_p3_shapeSolver(Float64)
=======
test_p3_shape_solver(Float64)
>>>>>>> 72e54349
<|MERGE_RESOLUTION|>--- conflicted
+++ resolved
@@ -149,40 +149,12 @@
 
 end
 
-<<<<<<< HEAD
-function test_p3_shapeSolver(FT)
-=======
 function test_p3_shape_solver(FT)
->>>>>>> 72e54349
 
     p3 = CMP.ParametersP3(FT)
 
     TT.@testset "shape parameters (nonlinear solver function)" begin
 
-<<<<<<< HEAD
-        # initialize test values: 
-        eps = FT(1e-3)
-        N_test = (FT(1e8))                             # N values
-        λ_test = (FT(20000))#, FT(15000))             # test λ values in range 
-        ρ_r_test = (FT(200)) #, FT(1)) #, FT(100))       # representative ρ_r values
-        F_r_test = (FT(0.5), FT(0.8), FT(0.95)) #, FT(0.8), FT(0.95))     # representative F_r values
-
-
-        # check that the shape solution solves to give correct values 
-        for N in N_test
-            for λ_ex in λ_test 
-                for ρ_r in ρ_r_test
-                    for F_r in F_r_test
-                        μ_ex = P3.μ_calc(λ_ex)                  # corresponding μ
-                        n_0_ex = P3.N_0_helper(N, λ_ex, μ_ex)   # corresponding n_0
-                        th = P3.thresholds(p3, ρ_r, F_r)
-                        q_calc = FT(P3.q_gamma(p3, F_r, n_0_ex, log(λ_ex), μ_ex, th))
-                        (λ, N_0) = P3.distribution_parameter_solver(p3, q_calc, N, ρ_r, F_r)
-
-                        # compare the solved values with the values plugged in
-                        TT.@test λ ≈ λ_ex rtol = eps
-                        TT.@test N_0 ≈ n_0_ex rtol = eps
-=======
         # initialize test values:
         eps = FT(1e-3)
         N_test = (FT(1e8))                             # N values
@@ -218,7 +190,6 @@
                         # Compare solved values with the input expected values
                         TT.@test λ ≈ λ_ex rtol = eps
                         TT.@test N₀ ≈ N₀_ex rtol = eps
->>>>>>> 72e54349
                     end
                 end
             end
@@ -229,19 +200,11 @@
 println("Testing Float32")
 test_p3_thresholds(Float32)
 test_p3_mass(Float32)
-<<<<<<< HEAD
-test_p3_shapeSolver(Float32)
-=======
 #TODO - only works for Float64 now. We should switch the units inside the solver
 # from SI base to something more managable
 test_p3_shape_solver(Float32)
->>>>>>> 72e54349
 
 println("Testing Float64")
 test_p3_thresholds(Float64)
 test_p3_mass(Float64)
-<<<<<<< HEAD
-test_p3_shapeSolver(Float64)
-=======
-test_p3_shape_solver(Float64)
->>>>>>> 72e54349
+test_p3_shape_solver(Float64)