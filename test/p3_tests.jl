import Test as TT
import ClimaParams
import CloudMicrophysics as CM
import CloudMicrophysics.P3Scheme as P3
import CloudMicrophysics.Parameters as CMP
import CloudMicrophysics.Microphysics2M as CM2
import Thermodynamics as TD

import QuadGK as QGK

@info "P3 Scheme Tests"

function test_p3_thresholds(FT)

    p3 = CMP.ParametersP3(FT)

    TT.@testset "thresholds (nonlinear solver function)" begin

        # initialize test values:
        ρ_r = FT(400)
        F_rim = FT(0.8)
        ρ_r_good = (FT(200), FT(400), FT(800)) # representative ρ_r values
        F_rim_good = (FT(0.5), FT(0.8), FT(0.95)) # representative F_rim values

        # test asserts
        for _ρ_r in (FT(0), FT(-1))
            TT.@test_throws AssertionError("ρ_r > FT(0)") P3.thresholds(
                p3,
                _ρ_r,
                F_rim,
            )
        end
        for _ρ_r in (FT(0), FT(-1))
            TT.@test_throws AssertionError("ρ_r <= p3.ρ_l") P3.thresholds(
                p3,
                FT(1200),
                F_rim,
            )
        end

        for _F_rim in (FT(-1 * eps(FT)), FT(-1))
            TT.@test_throws AssertionError("F_rim >= FT(0)") P3.thresholds(
                p3,
                ρ_r,
                _F_rim,
            )
        end
        for _F_rim in (FT(1), FT(1.5))
            TT.@test_throws AssertionError("F_rim < FT(1)") P3.thresholds(
                p3,
                ρ_r,
                _F_rim,
            )
        end

        # Test if the P3 scheme solution satisifies the conditions
        # from eqs. 14-17 in Morrison and Milbrandt 2015
        for F_rim in F_rim_good
            for ρ_r in ρ_r_good
                sol = P3.thresholds(p3, ρ_r, F_rim)
                atol = 5e3 * eps(FT)
                TT.@test sol.D_cr ≈ P3.D_cr_helper(p3, F_rim, sol[3]) atol =
                    atol
                TT.@test sol.D_gr ≈ P3.D_gr_helper(p3, sol[3]) atol = atol
                TT.@test sol.ρ_g ≈ P3.ρ_g_helper(ρ_r, F_rim, sol[4]) atol = atol
                TT.@test sol.ρ_d ≈ P3.ρ_d_helper(p3, sol[1], sol[2]) atol = atol
            end
        end

        # Check that the P3 scheme solution matches the published values
        function diff(ρ_r, F_rim, el, gold, rtol = 2e-2)
            TT.@test P3.thresholds(p3, ρ_r, F_rim)[el] * 1e3 ≈ gold rtol = rtol
        end
        # D_cr and D_gr vs Fig. 1a Morrison and Milbrandt 2015
        D_cr_fig_1a_ref = [FT(0.4946323381999426), FT(1.0170979628696817)]
        D_gr_fig_1a_ref = [FT(0.26151186272014415), FT(0.23392868352755775)]
        for val in [1, 2]
            diff(ρ_r_good[2], F_rim_good[val], 1, D_cr_fig_1a_ref[val])
            diff(ρ_r_good[2], F_rim_good[val], 2, D_gr_fig_1a_ref[val])
        end
        # D_cr and D_gr vs Fig. 1b Morrison and Milbrandt 2015
        #! format: off
        D_cr_fig_1b_ref = [FT(6.152144691917768), FT(3.2718818175768405), FT(1.7400778369620664)]
        D_gr_fig_1b_ref = [FT(0.39875043123651077), FT(0.2147085163169669), FT(0.11516682512848)]
        #! format: on
        for val in [1, 2, 3]
            diff(ρ_r_good[val], F_rim_good[3], 1, D_cr_fig_1b_ref[val])
            diff(ρ_r_good[val], F_rim_good[3], 2, D_gr_fig_1b_ref[val])
        end
    end

    TT.@testset "mass, area, density, aspect ratio, collision kernel tests" begin
        # values
        ρ_r = FT(500)
        F_rim = FT(0.5)
        F_liq = FT(0) # testing F_liq = 0

        # get thresholds
        D_th = P3.D_th_helper(p3)
        th = P3.thresholds(p3, ρ_r, F_rim)
        (; D_gr, D_cr) = th

        # define in between values
        D_1 = D_th / 2
        D_2 = (D_th + D_gr) / 2
        D_3 = (D_gr + D_cr) / 2

        # D_other for collision kernel
        D_other = FT(30e-6)

        # test area
        TT.@test P3.p3_area(p3, D_1, F_rim, F_liq, th) == P3.A_s(D_1)
        TT.@test P3.p3_area(p3, D_2, F_rim, F_liq, th) == P3.A_ns(p3, D_2)
        TT.@test P3.p3_area(p3, D_3, F_rim, F_liq, th) == P3.A_s(D_3)
        TT.@test P3.p3_area(p3, D_cr, F_rim, F_liq, th) ==
                 P3.A_r(p3, F_rim, D_cr)

        # test mass
        TT.@test P3.p3_mass(p3, D_1, F_rim, F_liq, th) == P3.mass_s(D_1, p3.ρ_i)
        TT.@test P3.p3_mass(p3, D_2, F_rim, F_liq, th) == P3.mass_nl(p3, D_2)
        TT.@test P3.p3_mass(p3, D_3, F_rim, F_liq, th) == P3.mass_s(D_3, th.ρ_g)
        TT.@test P3.p3_mass(p3, D_cr, F_rim, F_liq, th) ==
                 P3.mass_r(p3, D_cr, F_rim)

        # test density
        TT.@test P3.p3_density(p3, D_1, F_rim, th) ≈ p3.ρ_i
        TT.@test P3.p3_density(p3, D_2, F_rim, th) ≈ 544.916989830
        TT.@test P3.p3_density(p3, D_3, F_rim, th) ≈ th.ρ_g
        TT.@test P3.p3_density(p3, D_cr, F_rim, th) ≈ 383.33480937

        # test aspect ratio
<<<<<<< HEAD
        TT.@test P3.ϕᵢ(p3, D_1, F_r, th) ≈ 1
        TT.@test P3.ϕᵢ(p3, D_2, F_r, th) ≈ 0.5777887690
        TT.@test P3.ϕᵢ(p3, D_3, F_r, th) ≈ 1
        TT.@test P3.ϕᵢ(p3, D_cr, F_r, th) ≈ 0.662104776

        # test collision kernel
        TT.@test P3.K(p3, D_1, D_other, F_r, th) ≈ 9.269859071834973e-9 atol =
            eps(FT)
        TT.@test P3.K(p3, D_2, D_other, F_r, th) ≈ 3.2192514614119116e-8 atol =
            eps(FT)
        TT.@test P3.K(p3, D_3, D_other, F_r, th) ≈ 1.0707907354477365e-7 atol =
            eps(FT)
        TT.@test P3.K(p3, D_cr, D_other, F_r, th) ≈ 1.4982638955913763e-7 atol =
            eps(FT)

        # test F_r = 0 and D > D_th
        F_r = FT(0)
        TT.@test P3.p3_area(p3, D_2, F_r, th) == P3.A_ns(p3, D_2)
        TT.@test P3.p3_mass(p3, D_2, F_r, th) == P3.mass_nl(p3, D_2)
=======
        TT.@test P3.ϕᵢ(p3, D_1, F_rim, th) ≈ 1
        TT.@test P3.ϕᵢ(p3, D_2, F_rim, th) ≈ 0.5777887690
        TT.@test P3.ϕᵢ(p3, D_3, F_rim, th) ≈ 1
        TT.@test P3.ϕᵢ(p3, D_cr, F_rim, th) ≈ 0.662104776

        # test F_rim = 0 and D > D_th
        F_rim = FT(0)
        TT.@test P3.p3_area(p3, D_2, F_rim, F_liq, th) == P3.A_ns(p3, D_2)
        TT.@test P3.p3_mass(p3, D_2, F_rim, F_liq, th) == P3.mass_nl(p3, D_2)

        # test F_liq != 0
        F_liq = FT(0.5)

        # get D_i values again
        # values
        ρ_r = FT(500)
        F_rim = FT(0.5)

        # get thresholds
        D_th = P3.D_th_helper(p3)
        th = P3.thresholds(p3, ρ_r, F_rim)
        (; D_gr, D_cr) = th

        # define in between values
        D_1 = D_th / 2
        D_2 = (D_th + D_gr) / 2
        D_3 = (D_gr + D_cr) / 2

        # test area
        TT.@test P3.p3_area(p3, D_1, F_rim, F_liq, th) == P3.A_s(D_1)
        TT.@test P3.p3_area(p3, D_2, F_rim, F_liq, th) ==
                 (1 - F_liq) * P3.A_ns(p3, D_2) + F_liq * P3.A_s(D_2)
        TT.@test P3.p3_area(p3, D_3, F_rim, F_liq, th) == P3.A_s(D_3)
        TT.@test P3.p3_area(p3, D_cr, F_rim, F_liq, th) ==
                 (1 - F_liq) * P3.A_r(p3, F_rim, D_cr) + F_liq * P3.A_s(D_cr)

        # test mass
        TT.@test P3.p3_mass(p3, D_1, F_rim, F_liq, th) ==
                 (1 - F_liq) * P3.mass_s(D_1, p3.ρ_i) +
                 F_liq * P3.mass_s(D_1, p3.ρ_l)
        TT.@test P3.p3_mass(p3, D_2, F_rim, F_liq, th) ==
                 (1 - F_liq) * P3.mass_nl(p3, D_2) +
                 F_liq * P3.mass_s(D_2, p3.ρ_l)
        TT.@test P3.p3_mass(p3, D_3, F_rim, F_liq, th) ==
                 (1 - F_liq) * P3.mass_s(D_3, th.ρ_g) +
                 F_liq * P3.mass_s(D_3, p3.ρ_l)
        TT.@test P3.p3_mass(p3, D_cr, F_rim, F_liq, th) ==
                 (1 - F_liq) * P3.mass_r(p3, D_cr, F_rim) +
                 F_liq * P3.mass_s(D_cr, p3.ρ_l)

        # test F_rim = 0 and D > D_th
        F_rim = FT(0)
        TT.@test P3.p3_area(p3, D_2, F_rim, F_liq, th) ==
                 (1 - F_liq) * P3.A_ns(p3, D_2) + F_liq * P3.A_s(D_2)
        TT.@test P3.p3_mass(p3, D_2, F_rim, F_liq, th) ==
                 (1 - F_liq) * P3.mass_nl(p3, D_2) +
                 F_liq * P3.mass_s(D_2, p3.ρ_l)
>>>>>>> 9582b2d8
    end
end

function test_p3_shape_solver(FT)

    p3 = CMP.ParametersP3(FT)

    TT.@testset "shape parameters (nonlinear solver function)" begin

        # initialize test values:
        ep = 1 #1e4 * eps(FT)
        N_test = (FT(1e7), FT(1e8), FT(1e9), FT(1e10))                         # N values
        λ_test = (FT(1e1), FT(1e2), FT(1e3), FT(1e4), FT(1e5), FT(1e6))        # test λ values in range also do 15000, 20000
        ρ_r_test = (FT(200), FT(400), FT(600), FT(800))                        # representative ρ_r values
        F_rim_test = (FT(0), FT(0.5), FT(0.8), FT(0.95))                       # representative F_rim values
        F_liq_test = (FT(0), FT(0.33), FT(0.67), FT(1))                        # representative F_rim values

        # check that the shape solution solves to give correct values
        for N in N_test
            for λ_ex in λ_test
                for ρ_r in ρ_r_test
                    for F_rim in F_rim_test
                        for F_liq in F_liq_test
                            # Compute the shape parameters that correspond to the
                            # input test values
                            μ_ex = P3.DSD_μ(p3, λ_ex)
                            N₀_ex = P3.DSD_N₀(p3, N, λ_ex)
                            # Find the P3 scheme  thresholds
                            th = P3.thresholds(p3, ρ_r, F_rim)
                            # Convert λ to ensure it remains positive
                            x = log(λ_ex)
                            # Compute mass density based on input shape parameters
                            L_calc =
                                N *
                                P3.L_over_N_gamma(p3, F_liq, F_rim, x, μ_ex, th)

                            if L_calc < FT(1)
                                # Solve for shape parameters
                                (λ, N₀) = P3.distribution_parameter_solver(
                                    p3,
                                    L_calc,
                                    N,
                                    ρ_r,
                                    F_liq,
                                    F_rim,
                                )

                                # Compare solved values with the input expected values
                                TT.@test λ ≈ λ_ex rtol = ep
                                TT.@test N₀ ≈ N₀_ex rtol = ep
                            end
                        end
                    end
                end
            end
        end
    end
end

function test_particle_terminal_velocities(FT)

    p3 = CMP.ParametersP3(FT)
    Chen2022 = CMP.Chen2022VelType(FT)
    ρ_a = FT(1.2)

    TT.@testset "Chen 2022 - Rain" begin
        Ds = range(FT(1e-6), stop = FT(1e-5), length = 5)
        expected = [0.002508, 0.009156, 0.01632, 0.02377, 0.03144]
        for i in axes(Ds, 1)
            vel = CM2.rain_particle_terminal_velocity(Ds[i], Chen2022.rain, ρ_a)
            TT.@test vel >= 0
            TT.@test vel ≈ expected[i] rtol = 1e-3
        end
    end

    TT.@testset "Chen 2022 - Ice" begin
        F_rim = FT(0.5)
        ρ_r = FT(500)
        F_liq = FT(0)
        th = P3.thresholds(p3, ρ_r, F_rim)
        use_aspect_ratio = false
        # Allow for a D falling into every regime of the P3 Scheme
        Ds = range(FT(0.5e-4), stop = FT(4.5e-4), length = 5)
        expected = [0.08109, 0.4115, 0.7912, 1.1550, 1.4871]
        for i in axes(Ds, 1)
            D = Ds[i]
            vel = P3.ice_particle_terminal_velocity(
                p3,
                D,
                Chen2022.snow_ice,
                ρ_a,
                F_rim,
                th,
                use_aspect_ratio,
            )
            TT.@test vel >= 0
            TT.@test vel ≈ expected[i] rtol = 1e-3
        end

        use_aspect_ratio = true
        # Allow for a D falling into every regime of the P3 Scheme
        Ds = range(FT(0.5e-4), stop = FT(4.5e-4), length = 5)
        expected = [0.08109, 0.34441, 0.79121, 1.155, 1.289]
        for i in axes(Ds, 1)
            D = Ds[i]
            vel = P3.ice_particle_terminal_velocity(
                p3,
                D,
                Chen2022.snow_ice,
                ρ_a,
                F_rim,
                th,
                use_aspect_ratio,
            )
            TT.@test vel >= 0
            TT.@test vel ≈ expected[i] rtol = 1e-3
        end
    end

    TT.@testset "Chen 2022 - Mixed-Phase" begin
        F_rim = FT(0.5)
        F_liq = FT(0.5)
        ρ_r = FT(500)
        th = P3.thresholds(p3, ρ_r, F_rim)
        use_aspect_ratio = true
        # Allow for a D falling into every regime of the P3 Scheme
        Ds = range(FT(0.5e-4), stop = FT(4.5e-4), length = 5)
        expected = [0.13192, 0.471, 0.90753, 1.3015, 1.5766]
        for i in axes(Ds, 1)
            D = Ds[i]
            vel = P3.p3_particle_terminal_velocity(
                p3,
                D,
                Chen2022,
                ρ_a,
                F_rim,
                F_liq,
                th,
                use_aspect_ratio,
            )
            TT.@test vel >= 0
            TT.@test vel ≈ expected[i] rtol = 1e-3
        end
        use_aspect_ratio = false
        # Allow for a D falling into every regime of the P3 Scheme
        Ds = range(FT(0.5e-4), stop = FT(4.5e-4), length = 5)
        expected = [0.13191, 0.50457, 0.90753, 1.301499, 1.67569]
        for i in axes(Ds, 1)
            D = Ds[i]
            vel = P3.p3_particle_terminal_velocity(
                p3,
                D,
                Chen2022,
                ρ_a,
                F_rim,
                F_liq,
                th,
                use_aspect_ratio,
            )
            TT.@test vel >= 0
            TT.@test vel ≈ expected[i] rtol = 1e-3
        end
    end
end

function test_bulk_terminal_velocities(FT)
    Chen2022 = CMP.Chen2022VelType(FT)
    p3 = CMP.ParametersP3(FT)
    L = FT(0.22)
    N = FT(1e6)
    ρ_a = FT(1.2)
    ρ_rs = [FT(200), FT(400), FT(600), FT(800)]
    F_rims = [FT(0), FT(0.2), FT(0.4), FT(0.6), FT(0.8)]
    F_liqs = [FT(0), FT(0.5), FT(1)]

    TT.@testset "Mass and number weighted terminal velocities" begin
        # commented out reference values:
        # these are computed with the old get_ice_bound()
        # reference_vals_m = [
        #     [
        #         [7.79, 7.27, 6.66, 5.94, 5.25],
        #         [7.79, 7.26, 6.62, 5.83, 4.82],
        #         [7.79, 7.26, 6.62, 5.81, 4.70],
        #         [7.79, 7.25, 6.61, 5.80, 4.65],
        #     ],
        #     [
        #         [5.19, 5.17, 5.15, 5.12, 5.09],
        #         [5.19, 5.17, 5.13, 5.08, 4.97],
        #         [5.19, 5.17, 5.13, 5.07, 4.92],
        #         [5.19, 5.16, 5.13, 5.06, 4.89],
        #     ],
        #     [
        #         [5.42, 5.42, 5.42, 5.42, 5.42],
        #         [5.42, 5.42, 5.42, 5.42, 5.42],
        #         [5.42, 5.42, 5.42, 5.42, 5.42],
        #         [5.42, 5.42, 5.42, 5.42, 5.42],
        #     ],
        # ]

        # reference_vals_n = [
        #     [
        #         [3.65, 3.37, 3.05, 2.64, 2.14],
        #         [3.65, 3.37, 3.04, 2.62, 2.04],
        #         [3.65, 3.37, 3.04, 2.62, 2.02],
        #         [3.65, 3.37, 3.04, 2.62, 2.01],
        #     ],
        #     [
        #         [1.69, 1.68, 1.68, 1.66, 1.64],
        #         [1.69, 1.68, 1.68, 1.66, 1.62],
        #         [1.69, 1.68, 1.67, 1.66, 1.61],
        #         [1.69, 1.68, 1.67, 1.66, 1.61],
        #     ],
        #     [
        #         [1.62, 1.62, 1.62, 1.62, 1.62],
        #         [1.62, 1.62, 1.62, 1.62, 1.62],
        #         [1.62, 1.62, 1.62, 1.62, 1.62],
        #         [1.62, 1.62, 1.62, 1.62, 1.62],
        #     ],
        # ]

        # reference_vals_m_ϕ = [
        #     [
        #         [4.23, 4.65, 4.9, 4.94, 4.89],
        #         [4.23, 4.65, 4.88, 4.84, 4.44],
        #         [4.23, 4.65, 4.87, 4.82, 4.33],
        #         [4.23, 4.65, 4.87, 4.81, 4.28],
        #     ],
        #     [
        #         [4.36, 4.51, 4.67, 4.82, 4.99],
        #         [4.36, 4.51, 4.64, 4.76, 4.82],
        #         [4.36, 4.50, 4.64, 4.74, 4.77],
        #         [4.36, 4.50, 4.64, 4.74, 4.74],
        #     ],
        #     [
        #         [5.42, 5.42, 5.42, 5.42, 5.42],
        #         [5.42, 5.42, 5.42, 5.42, 5.42],
        #         [5.42, 5.42, 5.42, 5.42, 5.42],
        #         [5.42, 5.42, 5.42, 5.42, 5.42],
        #     ],
        # ]

        # reference_vals_n_ϕ = [
        #     [
        #         [2.21, 2.34, 2.39, 2.31, 2.04],
        #         [2.21, 2.33, 2.37, 2.27, 1.94],
        #         [2.21, 2.33, 2.36, 2.25, 1.91],
        #         [2.21, 2.33, 2.36, 2.24, 1.90],
        #     ],
        #     [
        #         [1.47, 1.52, 1.56, 1.59, 1.60],
        #         [1.47, 1.52, 1.56, 1.59, 1.60],
        #         [1.47, 1.51, 1.55, 1.58, 1.59],
        #         [1.47, 1.51, 1.55, 1.58, 1.58],
        #     ],
        #     [
        #         [1.62, 1.62, 1.62, 1.62, 1.62],
        #         [1.62, 1.62, 1.62, 1.62, 1.62],
        #         [1.62, 1.62, 1.62, 1.62, 1.62],
        #         [1.62, 1.62, 1.62, 1.62, 1.62],
        #     ],
        # ]

        #! format: off
        reference_vals_m = [6.63 6.63 6.63 6.63; 5.19 5.19 5.19 5.19; 5.42 5.42 5.42 5.42;;; 6.56 6.55 6.55 6.55; 5.17 5.17 5.17 5.16; 5.42 5.42 5.42 5.42;;; 6.32 6.29 6.28 6.28; 5.15 5.13 5.13 5.13; 5.42 5.42 5.42 5.42;;; 5.84 5.74 5.72 5.71; 5.12 5.08 5.07 5.06; 5.42 5.42 5.42 5.42;;; 5.24 4.81 4.69 4.65; 5.09 4.97 4.92 4.89; 5.42 5.42 5.42 5.42]
        

        reference_vals_n = [3.59 3.59 3.59 3.59; 1.69 1.69 1.69 1.69; 1.62 1.62 1.62 1.62;;; 3.34 3.34 3.34 3.34; 1.68 1.68 1.68 1.68; 1.62 1.62 1.62 1.62;;; 3.03 3.03 3.03 3.03; 1.68 1.68 1.67 1.67; 1.62 1.62 1.62 1.62;;; 2.64 2.62 2.62 2.62; 1.66 1.66 1.66 1.66; 1.62 1.62 1.62 1.62;;; 2.14 2.04 2.02 2.01; 1.64 1.62 1.61 1.61; 1.62 1.62 1.62 1.62]

        reference_vals_m_ϕ = [3.66 3.66 3.66 3.66; 4.36 4.36 4.36 4.36; 5.42 5.42 5.42 5.42;;; 4.23 4.23 4.23 4.23; 4.51 4.51 4.5 4.5; 5.42 5.42 5.42 5.42;;; 4.67 4.64 4.64 4.64; 4.67 4.64 4.64 4.64; 5.42 5.42 5.42 5.42;;; 4.86 4.77 4.75 4.74; 4.82 4.76 4.74 4.74; 5.42 5.42 5.42 5.42;;; 4.88 4.44 4.32 4.28; 4.99 4.82 4.77 4.74; 5.42 5.42 5.42 5.42]

        reference_vals_n_ϕ = [2.18 2.18 2.18 2.18; 1.47 1.47 1.47 1.47; 1.62 1.62 1.62 1.62;;; 2.32 2.32 2.31 2.31; 1.52 1.52 1.51 1.51; 1.62 1.62 1.62 1.62;;; 2.38 2.36 2.35 2.35; 1.56 1.56 1.55 1.55; 1.62 1.62 1.62 1.62;;; 2.3 2.26 2.25 2.25; 1.59 1.59 1.58 1.58; 1.62 1.62 1.62 1.62;;; 2.04 1.94 1.91 1.9; 1.6 1.6 1.59 1.58; 1.62 1.62 1.62 1.62]
        #! format: on

        for j in 1:length(ρ_rs)
            for k in 1:length(F_rims)
                for i in 1:length(F_liqs)
                    ρ_r = ρ_rs[j]
                    F_rim = F_rims[k]
                    F_liq = F_liqs[i]

                    calculated_vel = P3.ice_terminal_velocity(
                        p3,
                        Chen2022,
                        L,
                        N,
                        ρ_r,
                        F_rim,
                        F_liq,
                        ρ_a,
                        false,
                    )
                    calculated_vel_ϕ = P3.ice_terminal_velocity(
                        p3,
                        Chen2022,
                        L,
                        N,
                        ρ_r,
                        F_rim,
                        F_liq,
                        ρ_a,
                        true,
                    )

                    # number weighted
                    TT.@test calculated_vel[1] > 0
                    TT.@test reference_vals_n[i, j, k] ≈ calculated_vel[1] atol =
                        0.1
                    TT.@test calculated_vel_ϕ[1] > 0
                    TT.@test reference_vals_n_ϕ[i, j, k] ≈ calculated_vel_ϕ[1] atol =
                        0.1

                    # mass weighted
                    TT.@test calculated_vel[2] > 0
                    TT.@test reference_vals_m[i, j, k] ≈ calculated_vel[2] atol =
                        0.1
                    TT.@test calculated_vel_ϕ[2] > 0
                    TT.@test reference_vals_m_ϕ[i, j, k] ≈ calculated_vel_ϕ[2] atol =
                        0.1

                    TT.@test calculated_vel_ϕ[1] <= calculated_vel[1]
                    TT.@test calculated_vel_ϕ[2] <= calculated_vel[2]
                end
            end
        end
    end

    TT.@testset "Mass-weighted mean diameters" begin
        F_liq = FT(0) # test against paper
        paper_vals = [
            [5, 5, 5, 5, 5],
            [4.5, 4.5, 4.5, 4.5, 4.5],
            [3.5, 3.5, 3.5, 3.5, 3.5],
            [3.5, 3.5, 2.5, 2.5, 2.5],
        ]
        for i in 1:length(ρ_rs)
            for j in 1:length(F_rims)
                ρ_r = ρ_rs[i]
                F_rim = F_rims[j]

                calculated_dm = P3.D_m(p3, L, N, ρ_r, F_rim, F_liq) * 1e3

                TT.@test calculated_dm > 0
                TT.@test paper_vals[i][j] ≈ calculated_dm atol = 3.14

            end
        end

        # nonzero F_liq
        ρ_r = ρ_rs[4]
        F_rim = F_rims[4]
        F_liqs = [FT(0), FT(0.33), FT(0.67), FT(1)]
        expected_vals =
            [FT(0.00333689), FT(0.000892223), FT(0.00124423), FT(0.00164873)]
        for i in eachindex(F_liqs)
            calculated_dm = P3.D_m(p3, L, N, ρ_r, F_rim, F_liqs[i])
            expected_vals[i] = calculated_dm
            TT.@test expected_vals[i] ≈ calculated_dm atol = 1e-6
        end
    end
end

function test_integrals(FT)
    p3 = CMP.ParametersP3(FT)
    Chen2022 = CMP.Chen2022VelType(FT)

    N = FT(1e8)
    Ls = range(0.001, stop = 0.005, length = 5)
    ρ_r = FT(500)
    F_rims = [FT(0), FT(0.5)]
    ρ_a = FT(1.2)
    use_aspect_ratio = false
    tolerance = eps(FT)
    F_liq = FT(0) # test F_liq = 0

    TT.@testset "Gamma vs Integral Comparison" begin
        for F_rim in F_rims
            for i in axes(Ls, 1)
                L = Ls[i]

                # Velocity comparisons
                vel_N, vel_m = P3.ice_terminal_velocity(
                    p3,
                    Chen2022,
                    L,
                    N,
                    ρ_r,
                    F_rim,
                    F_liq,
                    ρ_a,
                    use_aspect_ratio,
                )

                λ, N_0 = P3.distribution_parameter_solver(
                    p3,
                    L,
                    N,
                    ρ_r,
                    F_rim,
                    F_liq,
                )
                th = P3.thresholds(p3, ρ_r, F_rim)
                ice_bound = P3.get_ice_bound(p3, λ, tolerance)
                vel(d) = P3.ice_particle_terminal_velocity(
                    p3,
                    d,
                    Chen2022.snow_ice,
                    ρ_a,
                    F_rim,
                    th,
                    use_aspect_ratio,
                )
                f(d) = vel(d) * P3.N′ice(p3, d, λ, N_0)

                qgk_vel_N, = QGK.quadgk(d -> f(d) / N, FT(0), ice_bound)
                qgk_vel_m, = QGK.quadgk(
                    d -> f(d) * P3.p3_mass(p3, d, F_rim, F_liq, th) / L,
                    FT(0),
                    ice_bound,
                )

                TT.@test vel_N ≈ qgk_vel_N rtol = 1e-5
                TT.@test vel_m ≈ qgk_vel_m rtol = 1e-5

                # Dₘ comparisons
                D_m = P3.D_m(p3, L, N, ρ_r, F_rim, F_liq)
                f_d(d) =
                    d *
                    P3.p3_mass(p3, d, F_rim, F_liq, th) *
                    P3.N′ice(p3, d, λ, N_0)
                qgk_D_m, = QGK.quadgk(d -> f_d(d) / L, FT(0), ice_bound)

                TT.@test D_m ≈ qgk_D_m rtol = 1e-8
            end
        end
    end
end

#function test_tendencies(FT)
#
#    tps = TD.Parameters.ThermodynamicsParameters(FT)
#
#    p3 = CMP.ParametersP3(FT)
#    Chen2022 = CMP.Chen2022VelType(FT)
#    aps = CMP.AirProperties(FT)
#
#    SB2006 = CMP.SB2006(FT, false) # no limiters
#    pdf_r = SB2006.pdf_r
#    pdf_c = SB2006.pdf_c
#
#    TT.@testset "Collision Tendencies Smoke Test" begin
#        N = FT(1e8)
#        ρ_a = FT(1.2)
#        ρ_r = FT(500)
#        F_r = FT(0.5)
#        T_warm = FT(300)
#        T_cold = FT(200)
#
#        qs = range(0.001, stop = 0.005, length = 5)
#        q_const = FT(0.05)
#
#        cloud_expected_warm_previous =
#            [6.341e-5, 0.0002099, 0.0004258, 0.0007047, 0.001042]
#        cloud_expected_cold_previous =
#            [0.002196, 0.003525, 0.004687, 0.005761, 0.006781]
#        cloud_expected_warm =
#            [8.043e-27, 3.641e-26, 8.773e-26, 1.63e-25, 2.625e-25]
#        cloud_expected_cold =
#            [8.197e-33, 1.865e-32, 3.012e-32, 4.233e-32, 5.523e-32]
#        rain_expected_warm = [0.000402, 0.0008436, 0.001304, 0.001777, 0.00226]
#        rain_expected_cold = [0.4156, 0.4260, 0.433, 0.4383, 0.4427]
#
#        for i in axes(qs, 1)
#            cloud_warm = P3.ice_collisions(
#                pdf_c,
#                p3,
#                Chen2022,
#                qs[i],
#                N,
#                q_const,
#                N,
#                ρ_a,
#                F_r,
#                ρ_r,
#                T_warm,
#            )
#            cloud_cold = P3.ice_collisions(
#                pdf_c,
#                p3,
#                Chen2022,
#                qs[i],
#                N,
#                q_const,
#                N,
#                ρ_a,
#                F_r,
#                ρ_r,
#                T_cold,
#            )
#
#            TT.@test cloud_warm >= 0
#            TT.@test cloud_warm ≈ cloud_expected_warm[i] rtol = 1e-3
#            TT.@test cloud_cold >= 0
#            TT.@test cloud_cold ≈ cloud_expected_cold[i] rtol = 1e-3
#
#            rain_warm = P3.ice_collisions(
#                pdf_r,
#                p3,
#                Chen2022,
#                qs[i],
#                N,
#                q_const,
#                N,
#                ρ_a,
#                F_r,
#                ρ_r,
#                T_warm,
#            )
#            rain_cold = P3.ice_collisions(
#                pdf_r,
#                p3,
#                Chen2022,
#                qs[i],
#                N,
#                q_const,
#                N,
#                ρ_a,
#                F_r,
#                ρ_r,
#                T_cold,
#            )
#
#            TT.@test rain_warm >= 0
#            TT.@test rain_warm ≈ rain_expected_warm[i] rtol = 1e-3
#            TT.@test rain_cold >= 0
#            TT.@test rain_cold ≈ rain_expected_cold[i] rtol = 1e-3
#        end
#    end
#
#    TT.@testset "Melting Tendencies Smoke Test" begin
#        N = FT(1e8)
#        ρ_a = FT(1.2)
#        ρ_r = FT(500)
#        F_r = FT(0.5)
#        T_freeze = FT(273.15)
#
#        qs = range(0.001, stop = 0.005, length = 5)
#
#        expected_melt = [0.0006982, 0.0009034, 0.001054, 0.001177, 0.001283]
#
#        for i in axes(qs, 1)
#            rate = P3.p3_melt(
#                p3,
#                Chen2022,
#                aps,
#                tps,
#                qs[i],
#                N,
#                T_freeze + 2,
#                ρ_a,
#                F_r,
#                ρ_r,
#            )
#
#            TT.@test rate >= 0
#            TT.@test rate ≈ expected_melt[i] rtol = 1e-3
#        end
#    end
#
#end

function test_p3_het_freezing(FT)

    TT.@testset "Heterogeneous Freezing Smoke Test" begin
        tps = TD.Parameters.ThermodynamicsParameters(FT)
        p3 = CMP.ParametersP3(FT)
        SB2006 = CMP.SB2006(FT, false) # no limiters
        pdf_c = SB2006.pdf_c
        aerosol = CMP.Illite(FT)

        N_liq = FT(1e8)
        T = FT(244)
        p = FT(500 * 1e2)

        dt = FT(1)

        expected_freeze_L =
            [1.544e-22, 1.068e-6, 0.0001428, 0.0001428, 0.0001428, 0.0001428]
        expected_freeze_N = [1.082e-10, 747647.5, N_liq, N_liq, N_liq, N_liq]
        qᵥ_range = range(0.5e-3, stop = 1.5e-3, length = 6)

        for it in range(1, 6)
            qₚ = TD.PhasePartition(FT(qᵥ_range[it]), FT(2e-4), FT(0))
            eᵥ_sat = TD.saturation_vapor_pressure(tps, T, TD.Liquid())
            ϵ = tps.molmass_water / tps.molmass_dryair
            eᵥ = p * qᵥ_range[it] / (ϵ + qᵥ_range[it] * (1 - ϵ))
            RH = eᵥ / eᵥ_sat
            ρₐ = TD.air_density(tps, T, p, qₚ)
            rate = P3.het_ice_nucleation(aerosol, tps, qₚ, N_liq, RH, T, ρₐ, dt)

            TT.@test rate.dNdt >= 0
            TT.@test rate.dLdt >= 0

            TT.@test rate.dNdt ≈ expected_freeze_N[it] rtol = 1e-2
            TT.@test rate.dLdt ≈ expected_freeze_L[it] rtol = 1e-2
        end
    end
end

function test_p3_melting(FT)

    TT.@testset "Melting Smoke Test" begin

        p3 = CMP.ParametersP3(FT)
        vel = CMP.Chen2022VelType(FT)
        aps = CMP.AirProperties(FT)
        tps = TD.Parameters.ThermodynamicsParameters(FT)

        ρₐ = FT(1.2)
        qᵢ = FT(1e-4)
        Lᵢ = qᵢ * ρₐ
        Nᵢ = FT(2e5) * ρₐ
        F_rim = FT(0.8)
        ρ_rim = FT(800)
        dt = FT(1)
        F_liq = FT(0) # process not dependent on F_liq

        T_cold = FT(273.15 - 0.01)
        rate = P3.ice_melt(
            p3,
            vel.snow_ice,
            aps,
            tps,
            Lᵢ,
            Nᵢ,
            T_cold,
            ρₐ,
            F_rim,
            ρ_rim,
            dt,
        )

        TT.@test rate.dNdt == 0
        TT.@test rate.dLdt == 0

        T_warm = FT(273.15 + 0.01)
        rate = P3.ice_melt(
            p3,
            vel.snow_ice,
            aps,
            tps,
            Lᵢ,
            Nᵢ,
            T_warm,
            ρₐ,
            F_rim,
            ρ_rim,
            dt,
        )

        TT.@test rate.dNdt >= 0
        TT.@test rate.dLdt >= 0

        TT.@test rate.dNdt ≈ 171236.02291689217 rtol = 1e-6
        TT.@test rate.dLdt ≈ 8.561801145844608e-5 rtol = 1e-6

        T_vwarm = FT(273.15 + 0.1)
        rate = P3.ice_melt(
            p3,
            vel.snow_ice,
            aps,
            tps,
            Lᵢ,
            Nᵢ,
            T_vwarm,
            ρₐ,
            F_rim,
            ρ_rim,
            dt,
        )

        TT.@test rate.dNdt == Nᵢ
        TT.@test rate.dLdt == Lᵢ
    end
end


println("Testing Float32")
test_p3_thresholds(Float32)
test_particle_terminal_velocities(Float32)
# TODO - fix instability in get_ice_bound for Float32
# TODO - only works for Float64 now. We should switch the units inside the solver
# from SI base to something more managable
# test_p3_shape_solver(Float32)
# test_bulk_terminal_velocities(Float32)

println("Testing Float64")
test_p3_thresholds(Float64)
test_p3_shape_solver(Float64)
test_particle_terminal_velocities(Float64)
test_bulk_terminal_velocities(Float64)
test_integrals(Float64)
test_p3_het_freezing(Float64)
test_p3_melting(Float64)
#test_tendencies(Float64)<|MERGE_RESOLUTION|>--- conflicted
+++ resolved
@@ -129,32 +129,21 @@
         TT.@test P3.p3_density(p3, D_cr, F_rim, th) ≈ 383.33480937
 
         # test aspect ratio
-<<<<<<< HEAD
-        TT.@test P3.ϕᵢ(p3, D_1, F_r, th) ≈ 1
-        TT.@test P3.ϕᵢ(p3, D_2, F_r, th) ≈ 0.5777887690
-        TT.@test P3.ϕᵢ(p3, D_3, F_r, th) ≈ 1
-        TT.@test P3.ϕᵢ(p3, D_cr, F_r, th) ≈ 0.662104776
-
-        # test collision kernel
-        TT.@test P3.K(p3, D_1, D_other, F_r, th) ≈ 9.269859071834973e-9 atol =
-            eps(FT)
-        TT.@test P3.K(p3, D_2, D_other, F_r, th) ≈ 3.2192514614119116e-8 atol =
-            eps(FT)
-        TT.@test P3.K(p3, D_3, D_other, F_r, th) ≈ 1.0707907354477365e-7 atol =
-            eps(FT)
-        TT.@test P3.K(p3, D_cr, D_other, F_r, th) ≈ 1.4982638955913763e-7 atol =
-            eps(FT)
-
-        # test F_r = 0 and D > D_th
-        F_r = FT(0)
-        TT.@test P3.p3_area(p3, D_2, F_r, th) == P3.A_ns(p3, D_2)
-        TT.@test P3.p3_mass(p3, D_2, F_r, th) == P3.mass_nl(p3, D_2)
-=======
         TT.@test P3.ϕᵢ(p3, D_1, F_rim, th) ≈ 1
         TT.@test P3.ϕᵢ(p3, D_2, F_rim, th) ≈ 0.5777887690
         TT.@test P3.ϕᵢ(p3, D_3, F_rim, th) ≈ 1
         TT.@test P3.ϕᵢ(p3, D_cr, F_rim, th) ≈ 0.662104776
 
+        # test collision kernel
+        TT.@test P3.K(p3, D_1, D_other, F_rim, th) ≈ 9.269859071834973e-9 atol =
+            eps(FT)
+        TT.@test P3.K(p3, D_2, D_other, F_rim, th) ≈ 3.2192514614119116e-8 atol =
+            eps(FT)
+        TT.@test P3.K(p3, D_3, D_other, F_rim, th) ≈ 1.0707907354477365e-7 atol =
+            eps(FT)
+        TT.@test P3.K(p3, D_cr, D_other, F_rim, th) ≈ 1.4982638955913763e-7 atol =
+            eps(FT)
+  
         # test F_rim = 0 and D > D_th
         F_rim = FT(0)
         TT.@test P3.p3_area(p3, D_2, F_rim, F_liq, th) == P3.A_ns(p3, D_2)
@@ -207,7 +196,6 @@
         TT.@test P3.p3_mass(p3, D_2, F_rim, F_liq, th) ==
                  (1 - F_liq) * P3.mass_nl(p3, D_2) +
                  F_liq * P3.mass_s(D_2, p3.ρ_l)
->>>>>>> 9582b2d8
     end
 end
 
