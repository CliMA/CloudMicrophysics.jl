--- conflicted
+++ resolved
@@ -84,41 +84,6 @@
     end
 end
 
-<<<<<<< HEAD
-function test_p3_shapeSolver(FT)
-
-    p3 = CMP.ParametersP3(FT)
-
-    TT.@testset "shape parameters (nonlinear solver function)" begin
-
-        # initialize test values: 
-        eps = FT(1e-3)
-        N_test = (FT(1e8))                             # N values
-        λ_test = (FT(15000), FT(20000))                # test λ values in range 
-        ρ_r_test = (FT(200)) #, FT(1)) #, FT(100))       # representative ρ_r values
-        F_r_test = (FT(0.5), FT(0.8), FT(0.95))     # representative F_r values
-
-
-        # check that the shape solution solves to give correct values 
-        for N in N_test
-            for λ_ex in λ_test
-                for ρ_r in ρ_r_test
-                    for F_r in F_r_test
-                        μ_ex = P3.μ_calc(λ_ex)                  # corresponding μ
-                        n_0_ex = P3.N_0_helper(N, λ_ex, μ_ex)   # corresponding n_0
-                        th = P3.thresholds(p3, ρ_r, F_r)
-                        q_calc = FT(P3.q_gamma(p3, F_r, n_0_ex, log(λ_ex), μ_ex, th))
-                        (λ, N_0) = P3.distribution_parameter_solver(p3, q_calc, N, ρ_r, F_r)
-
-                        # compare the solved values with the values plugged in
-                        TT.@test λ ≈ λ_ex rtol = eps
-                        TT.@test N_0 ≈ n_0_ex rtol = eps
-                    end
-                end
-            end
-        end
-    end
-=======
 function test_p3_mass(FT)
 
     p3 = CMP.ParametersP3(FT)
@@ -181,21 +146,49 @@
         end
     end
 
->>>>>>> ae421a2f
+end
+
+function test_p3_shapeSolver(FT)
+
+    p3 = CMP.ParametersP3(FT)
+
+    TT.@testset "shape parameters (nonlinear solver function)" begin
+
+        # initialize test values: 
+        eps = FT(1e-3)
+        N_test = (FT(1e8))                             # N values
+        λ_test = (FT(15000), FT(20000))                # test λ values in range 
+        ρ_r_test = (FT(200)) #, FT(1)) #, FT(100))       # representative ρ_r values
+        F_r_test = (FT(0.5), FT(0.8), FT(0.95))     # representative F_r values
+
+
+        # check that the shape solution solves to give correct values 
+        for N in N_test
+            for λ_ex in λ_test
+                for ρ_r in ρ_r_test
+                    for F_r in F_r_test
+                        μ_ex = P3.μ_calc(λ_ex)                  # corresponding μ
+                        n_0_ex = P3.N_0_helper(N, λ_ex, μ_ex)   # corresponding n_0
+                        th = P3.thresholds(p3, ρ_r, F_r)
+                        q_calc = FT(P3.q_gamma(p3, F_r, n_0_ex, log(λ_ex), μ_ex, th))
+                        (λ, N_0) = P3.distribution_parameter_solver(p3, q_calc, N, ρ_r, F_r)
+
+                        # compare the solved values with the values plugged in
+                        TT.@test λ ≈ λ_ex rtol = eps
+                        TT.@test N_0 ≈ n_0_ex rtol = eps
+                    end
+                end
+            end
+        end
+    end
 end
 
 println("Testing Float32")
 test_p3_thresholds(Float32)
-<<<<<<< HEAD
+test_p3_mass(Float32)
 test_p3_shapeSolver(Float32)
 
 println("Testing Float64")
 test_p3_thresholds(Float64)
-test_p3_shapeSolver(Float64)
-=======
-test_p3_mass(Float32)
-
-println("Testing Float64")
-test_p3_thresholds(Float64)
 test_p3_mass(Float64)
->>>>>>> ae421a2f
+test_p3_shapeSolver(Float64)