import Test as TT
import ClimaParams
import CloudMicrophysics as CM
import CloudMicrophysics.P3Scheme as P3
import CloudMicrophysics.Parameters as CMP
import CloudMicrophysics.Microphysics2M as CM2
import Thermodynamics as TD

import QuadGK as QGK

@info "P3 Scheme Tests"

function test_p3_thresholds(FT)

    p3 = CMP.ParametersP3(FT)

    TT.@testset "thresholds (nonlinear solver function)" begin

        # initialize test values:
        ρ_r = FT(400)
        F_rim = FT(0.8)
        ρ_r_good = (FT(200), FT(400), FT(800)) # representative ρ_r values
        F_rim_good = (FT(0.5), FT(0.8), FT(0.95)) # representative F_rim values

        # test asserts
        for _ρ_r in (FT(0), FT(-1))
            TT.@test_throws AssertionError("ρ_r > FT(0)") P3.thresholds(
                p3,
                _ρ_r,
                F_rim,
            )
        end
        for _ρ_r in (FT(0), FT(-1))
            TT.@test_throws AssertionError("ρ_r <= p3.ρ_l") P3.thresholds(
                p3,
                FT(1200),
                F_rim,
            )
        end

        for _F_rim in (FT(-1 * eps(FT)), FT(-1))
            TT.@test_throws AssertionError("F_rim >= FT(0)") P3.thresholds(
                p3,
                ρ_r,
                _F_rim,
            )
        end
        for _F_rim in (FT(1), FT(1.5))
            TT.@test_throws AssertionError("F_rim < FT(1)") P3.thresholds(
                p3,
                ρ_r,
                _F_rim,
            )
        end

        # Test if the P3 scheme solution satisifies the conditions
        # from eqs. 14-17 in Morrison and Milbrandt 2015
        for F_rim in F_rim_good
            for ρ_r in ρ_r_good
                sol = P3.thresholds(p3, ρ_r, F_rim)
                atol = 5e3 * eps(FT)
                TT.@test sol.D_cr ≈ P3.D_cr_helper(p3, F_rim, sol[3]) atol =
                    atol
                TT.@test sol.D_gr ≈ P3.D_gr_helper(p3, sol[3]) atol = atol
                TT.@test sol.ρ_g ≈ P3.ρ_g_helper(ρ_r, F_rim, sol[4]) atol = atol
                TT.@test sol.ρ_d ≈ P3.ρ_d_helper(p3, sol[1], sol[2]) atol = atol
            end
        end

        # Check that the P3 scheme solution matches the published values
        function diff(ρ_r, F_rim, el, gold, rtol = 2e-2)
            TT.@test P3.thresholds(p3, ρ_r, F_rim)[el] * 1e3 ≈ gold rtol = rtol
        end
        # D_cr and D_gr vs Fig. 1a Morrison and Milbrandt 2015
        D_cr_fig_1a_ref = [FT(0.4946323381999426), FT(1.0170979628696817)]
        D_gr_fig_1a_ref = [FT(0.26151186272014415), FT(0.23392868352755775)]
        for val in [1, 2]
            diff(ρ_r_good[2], F_rim_good[val], 1, D_cr_fig_1a_ref[val])
            diff(ρ_r_good[2], F_rim_good[val], 2, D_gr_fig_1a_ref[val])
        end
        # D_cr and D_gr vs Fig. 1b Morrison and Milbrandt 2015
        #! format: off
        D_cr_fig_1b_ref = [FT(6.152144691917768), FT(3.2718818175768405), FT(1.7400778369620664)]
        D_gr_fig_1b_ref = [FT(0.39875043123651077), FT(0.2147085163169669), FT(0.11516682512848)]
        #! format: on
        for val in [1, 2, 3]
            diff(ρ_r_good[val], F_rim_good[3], 1, D_cr_fig_1b_ref[val])
            diff(ρ_r_good[val], F_rim_good[3], 2, D_gr_fig_1b_ref[val])
        end
    end

    TT.@testset "mass, area, density and aspect ratio tests" begin
        # values
        ρ_r = FT(500)
        F_rim = FT(0.5)
        F_liq = FT(0) # testing F_liq = 0

        # get thresholds
        D_th = P3.D_th_helper(p3)
        th = P3.thresholds(p3, ρ_r, F_rim)
        (; D_gr, D_cr) = th

        # define in between values
        D_1 = D_th / 2
        D_2 = (D_th + D_gr) / 2
        D_3 = (D_gr + D_cr) / 2

        # test area
        TT.@test P3.p3_area(p3, D_1, F_rim, F_liq, th) == P3.A_s(D_1)
        TT.@test P3.p3_area(p3, D_2, F_rim, F_liq, th) == P3.A_ns(p3, D_2)
        TT.@test P3.p3_area(p3, D_3, F_rim, F_liq, th) == P3.A_s(D_3)
        TT.@test P3.p3_area(p3, D_cr, F_rim, F_liq, th) ==
                 P3.A_r(p3, F_rim, D_cr)

        # test mass
        TT.@test P3.p3_mass(p3, D_1, F_rim, F_liq, th) == P3.mass_s(D_1, p3.ρ_i)
        TT.@test P3.p3_mass(p3, D_2, F_rim, F_liq, th) == P3.mass_nl(p3, D_2)
        TT.@test P3.p3_mass(p3, D_3, F_rim, F_liq, th) == P3.mass_s(D_3, th.ρ_g)
        TT.@test P3.p3_mass(p3, D_cr, F_rim, F_liq, th) ==
                 P3.mass_r(p3, D_cr, F_rim)

        # test density
        TT.@test P3.p3_density(p3, D_1, F_rim, th) ≈ p3.ρ_i
        TT.@test P3.p3_density(p3, D_2, F_rim, th) ≈ 544.916989830
        TT.@test P3.p3_density(p3, D_3, F_rim, th) ≈ th.ρ_g
        TT.@test P3.p3_density(p3, D_cr, F_rim, th) ≈ 383.33480937

        # test aspect ratio
        TT.@test P3.ϕᵢ(p3, D_1, F_rim, th) ≈ 1
        TT.@test P3.ϕᵢ(p3, D_2, F_rim, th) ≈ 0.5777887690
        TT.@test P3.ϕᵢ(p3, D_3, F_rim, th) ≈ 1
        TT.@test P3.ϕᵢ(p3, D_cr, F_rim, th) ≈ 0.662104776

        # test F_rim = 0 and D > D_th
        F_rim = FT(0)
        TT.@test P3.p3_area(p3, D_2, F_rim, F_liq, th) == P3.A_ns(p3, D_2)
        TT.@test P3.p3_mass(p3, D_2, F_rim, F_liq, th) == P3.mass_nl(p3, D_2)

        # test F_liq != 0
        F_liq = FT(0.5)

        # test area
        TT.@test P3.p3_area(p3, D_1, F_rim, F_liq, th) == P3.A_s(D_1)
        TT.@test P3.p3_area(p3, D_2, F_rim, F_liq, th) ==
                 (1 - F_liq) * P3.A_ns(p3, D_2) + F_liq * P3.A_s(D_2)
        # TODO - debug this test
        # TT.@test P3.p3_area(p3, D_3, F_rim, F_liq, th) == P3.A_s(D_3)
        TT.@test P3.p3_area(p3, D_3, F_rim, F_liq, th) ==
                 (1 - F_liq) * P3.A_ns(p3, D_3) + F_liq * P3.A_s(D_3)
        TT.@test P3.p3_area(p3, D_cr, F_rim, F_liq, th) ==
                 (1 - F_liq) * P3.A_r(p3, F_rim, D_cr) + F_liq * P3.A_s(D_cr)

        # test mass
        TT.@test P3.p3_mass(p3, D_1, F_rim, F_liq, th) ==
                 (1 - F_liq) * P3.mass_s(D_1, p3.ρ_i) +
                 F_liq * P3.mass_s(D_1, p3.ρ_l)
        TT.@test P3.p3_mass(p3, D_2, F_rim, F_liq, th) ==
                 (1 - F_liq) * P3.mass_nl(p3, D_2) +
                 F_liq * P3.mass_s(D_2, p3.ρ_l)
        TT.@test P3.p3_mass(p3, D_3, F_rim, F_liq, th) ==
                 (1 - F_liq) * P3.mass_nl(p3, D_3) +
                 F_liq * P3.mass_s(D_3, p3.ρ_l)
        # TODO - debug this test:
        # TT.@test P3.p3_mass(p3, D_3, F_rim, F_liq, th) == (1 - F_liq) * P3.mass_s(D_3, th.ρ_g) + F_liq * P3.mass_s(D_3, p3.ρ_l)
        TT.@test P3.p3_mass(p3, D_cr, F_rim, F_liq, th) ==
                 (1 - F_liq) * P3.mass_r(p3, D_cr, F_rim) +
                 F_liq * P3.mass_s(D_cr, p3.ρ_l)

        # test F_rim = 0 and D > D_th
        F_rim = FT(0)
        TT.@test P3.p3_area(p3, D_2, F_rim, F_liq, th) ==
                 (1 - F_liq) * P3.A_ns(p3, D_2) + F_liq * P3.A_s(D_2)
        TT.@test P3.p3_mass(p3, D_2, F_rim, F_liq, th) ==
                 (1 - F_liq) * P3.mass_nl(p3, D_2) +
                 F_liq * P3.mass_s(D_2, p3.ρ_l)
    end
end

function test_p3_shape_solver(FT)

    p3 = CMP.ParametersP3(FT)

    TT.@testset "shape parameters (nonlinear solver function)" begin

        # initialize test values:
        ep = 1 #1e4 * eps(FT)
        N_test = (FT(1e7), FT(1e8), FT(1e9), FT(1e10))                         # N values
        λ_test = (FT(1e1), FT(1e2), FT(1e3), FT(1e4), FT(1e5), FT(1e6))        # test λ values in range also do 15000, 20000
        ρ_r_test = (FT(200), FT(400), FT(600), FT(800))                        # representative ρ_r values
        F_rim_test = (FT(0), FT(0.5), FT(0.8), FT(0.95))                       # representative F_rim values
        F_liq_test = (FT(0), FT(0.33), FT(0.67), FT(1))                        # representative F_rim values

        # check that the shape solution solves to give correct values
        for N in N_test
            for λ_ex in λ_test
                for ρ_r in ρ_r_test
                    for F_rim in F_rim_test
                        for F_liq in F_liq_test
                            # Compute the shape parameters that correspond to the
                            # input test values
                            μ_ex = P3.DSD_μ(p3, λ_ex)
                            N₀_ex = P3.DSD_N₀(p3, N, λ_ex)
                            # Find the P3 scheme  thresholds
                            th = P3.thresholds(p3, ρ_r, F_rim)
                            # Convert λ to ensure it remains positive
                            x = log(λ_ex)
                            # Compute mass density based on input shape parameters
                            L_calc =
                                N *
                                P3.L_over_N_gamma(p3, F_liq, F_rim, x, μ_ex, th)

                            if L_calc < FT(1)
                                # Solve for shape parameters
                                (λ, N₀) = P3.distribution_parameter_solver(
                                    p3,
                                    L_calc,
                                    N,
                                    ρ_r,
                                    F_liq,
                                    F_rim,
                                )

                                # Compare solved values with the input expected values
                                TT.@test λ ≈ λ_ex rtol = ep
                                TT.@test N₀ ≈ N₀_ex rtol = ep
                            end
                        end
                    end
                end
            end
        end
    end
end

function test_particle_terminal_velocities(FT)

    p3 = CMP.ParametersP3(FT)
    Chen2022 = CMP.Chen2022VelType(FT)
    ρ_a = FT(1.2)

    TT.@testset "Chen 2022 - Rain" begin
        Ds = range(FT(1e-6), stop = FT(1e-5), length = 5)
        expected = [0.002508, 0.009156, 0.01632, 0.02377, 0.03144]
        for i in axes(Ds, 1)
            vel = CM2.rain_particle_terminal_velocity(Ds[i], Chen2022.rain, ρ_a)
            TT.@test vel >= 0
            TT.@test vel ≈ expected[i] rtol = 1e-3
        end
    end

    TT.@testset "Chen 2022 - Ice" begin
        F_rim = FT(0.5)
        ρ_r = FT(500)
        F_liq = FT(0)
        th = P3.thresholds(p3, ρ_r, F_rim)
        use_aspect_ratio = false
        # Allow for a D falling into every regime of the P3 Scheme
        Ds = range(FT(0.5e-4), stop = FT(4.5e-4), length = 5)
        expected = [0.08109, 0.4115, 0.7912, 1.1550, 1.4871]
        for i in axes(Ds, 1)
            D = Ds[i]
            vel = P3.ice_particle_terminal_velocity(
                p3,
                D,
                Chen2022.snow_ice,
                ρ_a,
                F_rim,
                th,
                use_aspect_ratio,
            )
            TT.@test vel >= 0
            TT.@test vel ≈ expected[i] rtol = 1e-3
        end

        use_aspect_ratio = true
        # Allow for a D falling into every regime of the P3 Scheme
        Ds = range(FT(0.5e-4), stop = FT(4.5e-4), length = 5)
        expected = [0.08109, 0.34441, 0.79121, 1.155, 1.289]
        for i in axes(Ds, 1)
            D = Ds[i]
            vel = P3.ice_particle_terminal_velocity(
                p3,
                D,
                Chen2022.snow_ice,
                ρ_a,
                F_rim,
                th,
                use_aspect_ratio,
            )
            TT.@test vel >= 0
            TT.@test vel ≈ expected[i] rtol = 1e-3
        end
    end

    TT.@testset "Chen 2022 - Mixed-Phase" begin
        F_rim = FT(0.5)
        F_liq = FT(0.5)
        ρ_r = FT(500)
        th = P3.thresholds(p3, ρ_r, F_rim)
        use_aspect_ratio = true
        # Allow for a D falling into every regime of the P3 Scheme
        Ds = range(FT(0.5e-4), stop = FT(4.5e-4), length = 5)
        expected = [0.13192, 0.471, 0.90753, 1.3015, 1.5766]
        for i in axes(Ds, 1)
            D = Ds[i]
            vel = P3.p3_particle_terminal_velocity(
                p3,
                D,
                Chen2022,
                ρ_a,
                F_rim,
                F_liq,
                th,
                use_aspect_ratio,
            )
            TT.@test vel >= 0
            TT.@test vel ≈ expected[i] rtol = 1e-3
        end
        use_aspect_ratio = false
        # Allow for a D falling into every regime of the P3 Scheme
        Ds = range(FT(0.5e-4), stop = FT(4.5e-4), length = 5)
        expected = [0.13191, 0.50457, 0.90753, 1.301499, 1.67569]
        for i in axes(Ds, 1)
            D = Ds[i]
            vel = P3.p3_particle_terminal_velocity(
                p3,
                D,
                Chen2022,
                ρ_a,
                F_rim,
                F_liq,
                th,
                use_aspect_ratio,
            )
            TT.@test vel >= 0
            TT.@test vel ≈ expected[i] rtol = 1e-3
        end
    end
end

function test_bulk_terminal_velocities(FT)
    Chen2022 = CMP.Chen2022VelType(FT)
    p3 = CMP.ParametersP3(FT)
    L = FT(0.22)
    N = FT(1e6)
    ρ_a = FT(1.2)
    ρ_rs = [FT(200), FT(400), FT(600), FT(800)]
    F_rims = [FT(0), FT(0.2), FT(0.4), FT(0.6), FT(0.8)]
    F_liqs = [FT(0), FT(0.5), FT(1)]

    TT.@testset "Mass and number weighted terminal velocities" begin
        reference_vals_m = [
            [
                [7.79, 7.27, 6.66, 5.94, 5.25],
                [7.79, 7.26, 6.62, 5.83, 4.82],
                [7.79, 7.26, 6.62, 5.81, 4.70],
                [7.79, 7.25, 6.61, 5.80, 4.65],
            ],
            [
                [5.19, 5.17, 5.15, 5.12, 5.09],
                [5.19, 5.17, 5.13, 5.08, 4.97],
                [5.19, 5.17, 5.13, 5.07, 4.92],
                [5.19, 5.16, 5.13, 5.06, 4.89],
            ],
            [
                [5.42, 5.42, 5.42, 5.42, 5.42],
                [5.42, 5.42, 5.42, 5.42, 5.42],
                [5.42, 5.42, 5.42, 5.42, 5.42],
                [5.42, 5.42, 5.42, 5.42, 5.42],
            ],
        ]

        reference_vals_n = [
            [
                [3.65, 3.37, 3.05, 2.64, 2.14],
                [3.65, 3.37, 3.04, 2.62, 2.04],
                [3.65, 3.37, 3.04, 2.62, 2.02],
                [3.65, 3.37, 3.04, 2.62, 2.01],
            ],
            [
                [1.69, 1.68, 1.68, 1.66, 1.64],
                [1.69, 1.68, 1.68, 1.66, 1.62],
                [1.69, 1.68, 1.67, 1.66, 1.61],
                [1.69, 1.68, 1.67, 1.66, 1.61],
            ],
            [
                [1.62, 1.62, 1.62, 1.62, 1.62],
                [1.62, 1.62, 1.62, 1.62, 1.62],
                [1.62, 1.62, 1.62, 1.62, 1.62],
                [1.62, 1.62, 1.62, 1.62, 1.62],
            ],
        ]

        reference_vals_m_ϕ = [
            [
                [4.23, 4.65, 4.9, 4.94, 4.89],
                [4.23, 4.65, 4.88, 4.84, 4.44],
                [4.23, 4.65, 4.87, 4.82, 4.33],
                [4.23, 4.65, 4.87, 4.81, 4.28],
            ],
            [
                [4.36, 4.51, 4.67, 4.82, 4.99],
                [4.36, 4.51, 4.64, 4.76, 4.82],
                [4.36, 4.50, 4.64, 4.74, 4.77],
                [4.36, 4.50, 4.64, 4.74, 4.74],
            ],
            [
                [5.42, 5.42, 5.42, 5.42, 5.42],
                [5.42, 5.42, 5.42, 5.42, 5.42],
                [5.42, 5.42, 5.42, 5.42, 5.42],
                [5.42, 5.42, 5.42, 5.42, 5.42],
            ],
        ]

        reference_vals_n_ϕ = [
            [
                [2.21, 2.34, 2.39, 2.31, 2.04],
                [2.21, 2.33, 2.37, 2.27, 1.94],
                [2.21, 2.33, 2.36, 2.25, 1.91],
                [2.21, 2.33, 2.36, 2.24, 1.90],
            ],
            [
                [1.47, 1.52, 1.56, 1.59, 1.60],
                [1.47, 1.52, 1.56, 1.59, 1.60],
                [1.47, 1.51, 1.55, 1.58, 1.59],
                [1.47, 1.51, 1.55, 1.58, 1.58],
            ],
            [
                [1.62, 1.62, 1.62, 1.62, 1.62],
                [1.62, 1.62, 1.62, 1.62, 1.62],
                [1.62, 1.62, 1.62, 1.62, 1.62],
                [1.62, 1.62, 1.62, 1.62, 1.62],
            ],
        ]


        for j in 1:length(ρ_rs)
            for k in 1:length(F_rims)
                for i in 1:length(F_liqs)
                    ρ_r = ρ_rs[j]
                    F_rim = F_rims[k]
                    F_liq = F_liqs[i]

                    calculated_vel = P3.ice_terminal_velocity(
                        p3,
                        Chen2022,
                        L,
                        N,
                        ρ_r,
                        F_rim,
                        F_liq,
                        ρ_a,
                        false,
                    )
                    calculated_vel_ϕ = P3.ice_terminal_velocity(
                        p3,
                        Chen2022,
                        L,
                        N,
                        ρ_r,
                        F_rim,
                        F_liq,
                        ρ_a,
                        true,
                    )

                    # number weighted
                    TT.@test calculated_vel[1] > 0
                    TT.@test reference_vals_n[i][j][k] ≈ calculated_vel[1] atol =
                        0.1
                    TT.@test calculated_vel_ϕ[1] > 0
                    TT.@test reference_vals_n_ϕ[i][j][k] ≈ calculated_vel_ϕ[1] atol =
                        0.1

                    # mass weighted
                    TT.@test calculated_vel[2] > 0
                    TT.@test reference_vals_m[i][j][k] ≈ calculated_vel[2] atol =
                        0.1
                    TT.@test calculated_vel_ϕ[2] > 0
                    TT.@test reference_vals_m_ϕ[i][j][k] ≈ calculated_vel_ϕ[2] atol =
                        0.1

                    TT.@test calculated_vel_ϕ[1] <= calculated_vel[1]
                    TT.@test calculated_vel_ϕ[2] <= calculated_vel[2]
                end
            end
        end
    end

    TT.@testset "Mass-weighted mean diameters" begin
        F_liq = FT(0) # test against paper
        paper_vals = [
            [5, 5, 5, 5, 5],
            [4.5, 4.5, 4.5, 4.5, 4.5],
            [3.5, 3.5, 3.5, 3.5, 3.5],
            [3.5, 3.5, 2.5, 2.5, 2.5],
        ]
        for i in 1:length(ρ_rs)
            for j in 1:length(F_rims)
                ρ_r = ρ_rs[i]
                F_rim = F_rims[j]

                calculated_dm = P3.D_m(p3, L, N, ρ_r, F_rim, F_liq) * 1e3

                TT.@test calculated_dm > 0
                TT.@test paper_vals[i][j] ≈ calculated_dm atol = 3.14

            end
        end

        # nonzero F_liq
        ρ_r = ρ_rs[4]
        F_rim = F_rims[4]
        F_liqs = [FT(0), FT(0.33), FT(0.67), FT(1)]
        expected_vals =
            [FT(0.00333689), FT(0.000892223), FT(0.00124423), FT(0.00164873)]
        for i in eachindex(F_liqs)
            calculated_dm = P3.D_m(p3, L, N, ρ_r, F_rim, F_liqs[i])
            expected_vals[i] = calculated_dm
            TT.@test expected_vals[i] ≈ calculated_dm atol = 1e-6
        end
    end
end

function test_integrals(FT)
    p3 = CMP.ParametersP3(FT)
    Chen2022 = CMP.Chen2022VelType(FT)

    N = FT(1e8)
    Ls = range(0.001, stop = 0.005, length = 5)
    ρ_r = FT(500)
    F_rims = [FT(0), FT(0.5)]
    ρ_a = FT(1.2)
    use_aspect_ratio = false
    tolerance = eps(FT)
    F_liq = FT(0) # test F_liq = 0

    TT.@testset "Gamma vs Integral Comparison" begin
        for F_rim in F_rims
            for i in axes(Ls, 1)
                L = Ls[i]

                # Velocity comparisons
                vel_N, vel_m = P3.ice_terminal_velocity(
                    p3,
                    Chen2022,
                    L,
                    N,
                    ρ_r,
                    F_rim,
                    F_liq,
                    ρ_a,
                    use_aspect_ratio,
                )

                λ, N_0 = P3.distribution_parameter_solver(
                    p3,
                    L,
                    N,
                    ρ_r,
                    F_rim,
                    F_liq,
                )
                th = P3.thresholds(p3, ρ_r, F_rim)
                ice_bound = P3.get_ice_bound(p3, λ, tolerance)
                vel(d) = P3.ice_particle_terminal_velocity(
                    p3,
                    d,
                    Chen2022.snow_ice,
                    ρ_a,
                    F_rim,
                    th,
                    use_aspect_ratio,
                )
                f(d) = vel(d) * P3.N′ice(p3, d, λ, N_0)

                qgk_vel_N, = QGK.quadgk(d -> f(d) / N, FT(0), ice_bound)
                qgk_vel_m, = QGK.quadgk(
                    d -> f(d) * P3.p3_mass(p3, d, F_rim, F_liq, th) / L,
                    FT(0),
                    ice_bound,
                )

                TT.@test vel_N ≈ qgk_vel_N rtol = 1e-5
                TT.@test vel_m ≈ qgk_vel_m rtol = 1e-5

                # Dₘ comparisons
                D_m = P3.D_m(p3, L, N, ρ_r, F_rim, F_liq)
                f_d(d) =
                    d *
                    P3.p3_mass(p3, d, F_rim, F_liq, th) *
                    P3.N′ice(p3, d, λ, N_0)
                qgk_D_m, = QGK.quadgk(d -> f_d(d) / L, FT(0), ice_bound)

                TT.@test D_m ≈ qgk_D_m rtol = 1e-8
            end
        end
    end
end

#function test_tendencies(FT)
#
#    tps = TD.Parameters.ThermodynamicsParameters(FT)
#
#    p3 = CMP.ParametersP3(FT)
#    Chen2022 = CMP.Chen2022VelType(FT)
#    aps = CMP.AirProperties(FT)
#
#    SB2006 = CMP.SB2006(FT, false) # no limiters
#    pdf_r = SB2006.pdf_r
#    pdf_c = SB2006.pdf_c
#
#    TT.@testset "Collision Tendencies Smoke Test" begin
#        N = FT(1e8)
#        ρ_a = FT(1.2)
#        ρ_r = FT(500)
#        F_r = FT(0.5)
#        T_warm = FT(300)
#        T_cold = FT(200)
#
#        qs = range(0.001, stop = 0.005, length = 5)
#        q_const = FT(0.05)
#
#        cloud_expected_warm_previous =
#            [6.341e-5, 0.0002099, 0.0004258, 0.0007047, 0.001042]
#        cloud_expected_cold_previous =
#            [0.002196, 0.003525, 0.004687, 0.005761, 0.006781]
#        cloud_expected_warm =
#            [8.043e-27, 3.641e-26, 8.773e-26, 1.63e-25, 2.625e-25]
#        cloud_expected_cold =
#            [8.197e-33, 1.865e-32, 3.012e-32, 4.233e-32, 5.523e-32]
#        rain_expected_warm = [0.000402, 0.0008436, 0.001304, 0.001777, 0.00226]
#        rain_expected_cold = [0.4156, 0.4260, 0.433, 0.4383, 0.4427]
#
#        for i in axes(qs, 1)
#            cloud_warm = P3.ice_collisions(
#                pdf_c,
#                p3,
#                Chen2022,
#                qs[i],
#                N,
#                q_const,
#                N,
#                ρ_a,
#                F_r,
#                ρ_r,
#                T_warm,
#            )
#            cloud_cold = P3.ice_collisions(
#                pdf_c,
#                p3,
#                Chen2022,
#                qs[i],
#                N,
#                q_const,
#                N,
#                ρ_a,
#                F_r,
#                ρ_r,
#                T_cold,
#            )
#
#            TT.@test cloud_warm >= 0
#            TT.@test cloud_warm ≈ cloud_expected_warm[i] rtol = 1e-3
#            TT.@test cloud_cold >= 0
#            TT.@test cloud_cold ≈ cloud_expected_cold[i] rtol = 1e-3
#
#            rain_warm = P3.ice_collisions(
#                pdf_r,
#                p3,
#                Chen2022,
#                qs[i],
#                N,
#                q_const,
#                N,
#                ρ_a,
#                F_r,
#                ρ_r,
#                T_warm,
#            )
#            rain_cold = P3.ice_collisions(
#                pdf_r,
#                p3,
#                Chen2022,
#                qs[i],
#                N,
#                q_const,
#                N,
#                ρ_a,
#                F_r,
#                ρ_r,
#                T_cold,
#            )
#
#            TT.@test rain_warm >= 0
#            TT.@test rain_warm ≈ rain_expected_warm[i] rtol = 1e-3
#            TT.@test rain_cold >= 0
#            TT.@test rain_cold ≈ rain_expected_cold[i] rtol = 1e-3
#        end
#    end
#
#    TT.@testset "Melting Tendencies Smoke Test" begin
#        N = FT(1e8)
#        ρ_a = FT(1.2)
#        ρ_r = FT(500)
#        F_r = FT(0.5)
#        T_freeze = FT(273.15)
#
#        qs = range(0.001, stop = 0.005, length = 5)
#
#        expected_melt = [0.0006982, 0.0009034, 0.001054, 0.001177, 0.001283]
#
#        for i in axes(qs, 1)
#            rate = P3.p3_melt(
#                p3,
#                Chen2022,
#                aps,
#                tps,
#                qs[i],
#                N,
#                T_freeze + 2,
#                ρ_a,
#                F_r,
#                ρ_r,
#            )
#
#            TT.@test rate >= 0
#            TT.@test rate ≈ expected_melt[i] rtol = 1e-3
#        end
#    end
#
#end

<<<<<<< HEAD
=======
function test_integrals(FT)
    p3 = CMP.ParametersP3(FT)
    Chen2022 = CMP.Chen2022VelType(FT)

    N = FT(1e8)
    Ls = range(0.001, stop = 0.005, length = 5)
    ρ_r = FT(500)
    F_rs = [FT(0), FT(0.5)]
    ρ_a = FT(1.2)
    use_aspect_ratio = false
    tolerance = eps(FT)

    TT.@testset "Gamma vs Integral Comparison" begin
        for F_r in F_rs
            for i in axes(Ls, 1)
                L = Ls[i]

                # Velocity comparisons
                vel_N, vel_m = P3.ice_terminal_velocity(
                    p3,
                    Chen2022.snow_ice,
                    L,
                    N,
                    ρ_r,
                    F_r,
                    ρ_a,
                    use_aspect_ratio,
                )

                λ, N_0 = P3.distribution_parameter_solver(p3, L, N, ρ_r, F_r)
                th = P3.thresholds(p3, ρ_r, F_r)
                ice_bound = P3.get_ice_bound(p3, λ, tolerance)
                vel(d) = P3.ice_particle_terminal_velocity(
                    p3,
                    d,
                    Chen2022.snow_ice,
                    ρ_a,
                    F_r,
                    th,
                    use_aspect_ratio,
                )
                f(d) = vel(d) * P3.N′ice(p3, d, λ, N_0)

                qgk_vel_N, = QGK.quadgk(d -> f(d) / N, FT(0), ice_bound)
                qgk_vel_m, = QGK.quadgk(
                    d -> f(d) * P3.p3_mass(p3, d, F_r, th) / L,
                    FT(0),
                    ice_bound,
                )

                TT.@test vel_N ≈ qgk_vel_N rtol = 1e-5
                TT.@test vel_m ≈ qgk_vel_m rtol = 1e-5

                # Dₘ comparisons
                D_m = P3.D_m(p3, L, N, ρ_r, F_r)
                f_d(d) =
                    d * P3.p3_mass(p3, d, F_r, th) * P3.N′ice(p3, d, λ, N_0)
                qgk_D_m, = QGK.quadgk(d -> f_d(d) / L, FT(0), ice_bound)

                TT.@test D_m ≈ qgk_D_m rtol = 1e-8
            end
        end
    end
end

function test_p3_het_freezing(FT)

    TT.@testset "Heterogeneous Freezing Smoke Test" begin
        tps = TD.Parameters.ThermodynamicsParameters(FT)
        p3 = CMP.ParametersP3(FT)
        SB2006 = CMP.SB2006(FT, false) # no limiters
        pdf_c = SB2006.pdf_c
        aerosol = CMP.Illite(FT)

        N_liq = FT(1e8)
        T = FT(244)
        p = FT(500 * 1e2)

        dt = FT(1)

        expected_freeze_L =
            [1.544e-22, 1.068e-6, 0.0001428, 0.0001428, 0.0001428, 0.0001428]
        expected_freeze_N = [1.082e-10, 747647.5, N_liq, N_liq, N_liq, N_liq]
        qᵥ_range = range(0.5e-3, stop = 1.5e-3, length = 6)

        for it in range(1, 6)
            qₚ = TD.PhasePartition(FT(qᵥ_range[it]), FT(2e-4), FT(0))
            eᵥ_sat = TD.saturation_vapor_pressure(tps, T, TD.Liquid())
            ϵ = tps.molmass_water / tps.molmass_dryair
            eᵥ = p * qᵥ_range[it] / (ϵ + qᵥ_range[it] * (1 - ϵ))
            RH = eᵥ / eᵥ_sat
            ρₐ = TD.air_density(tps, T, p, qₚ)
            rate = P3.het_ice_nucleation(aerosol, tps, qₚ, N_liq, RH, T, ρₐ, dt)

            TT.@test rate.dNdt >= 0
            TT.@test rate.dLdt >= 0

            TT.@test rate.dNdt ≈ expected_freeze_N[it] rtol = 1e-2
            TT.@test rate.dLdt ≈ expected_freeze_L[it] rtol = 1e-2
        end
    end
end
>>>>>>> 45494696

println("Testing Float32")
test_p3_thresholds(Float32)
test_particle_terminal_velocities(Float32)
# TODO - fix instability in get_ice_bound for Float32
# TODO - only works for Float64 now. We should switch the units inside the solver
# from SI base to something more managable
# test_p3_shape_solver(Float32)
# test_bulk_terminal_velocities(Float32)

println("Testing Float64")
test_p3_thresholds(Float64)
test_p3_shape_solver(Float64)
test_particle_terminal_velocities(Float64)
test_bulk_terminal_velocities(Float64)
<<<<<<< HEAD
# test_tendencies(Float64)
test_integrals(Float64)
=======
test_integrals(Float64)
test_p3_het_freezing(Float64)
#test_tendencies(Float64)
>>>>>>> 45494696
<|MERGE_RESOLUTION|>--- conflicted
+++ resolved
@@ -731,73 +731,6 @@
 #
 #end
 
-<<<<<<< HEAD
-=======
-function test_integrals(FT)
-    p3 = CMP.ParametersP3(FT)
-    Chen2022 = CMP.Chen2022VelType(FT)
-
-    N = FT(1e8)
-    Ls = range(0.001, stop = 0.005, length = 5)
-    ρ_r = FT(500)
-    F_rs = [FT(0), FT(0.5)]
-    ρ_a = FT(1.2)
-    use_aspect_ratio = false
-    tolerance = eps(FT)
-
-    TT.@testset "Gamma vs Integral Comparison" begin
-        for F_r in F_rs
-            for i in axes(Ls, 1)
-                L = Ls[i]
-
-                # Velocity comparisons
-                vel_N, vel_m = P3.ice_terminal_velocity(
-                    p3,
-                    Chen2022.snow_ice,
-                    L,
-                    N,
-                    ρ_r,
-                    F_r,
-                    ρ_a,
-                    use_aspect_ratio,
-                )
-
-                λ, N_0 = P3.distribution_parameter_solver(p3, L, N, ρ_r, F_r)
-                th = P3.thresholds(p3, ρ_r, F_r)
-                ice_bound = P3.get_ice_bound(p3, λ, tolerance)
-                vel(d) = P3.ice_particle_terminal_velocity(
-                    p3,
-                    d,
-                    Chen2022.snow_ice,
-                    ρ_a,
-                    F_r,
-                    th,
-                    use_aspect_ratio,
-                )
-                f(d) = vel(d) * P3.N′ice(p3, d, λ, N_0)
-
-                qgk_vel_N, = QGK.quadgk(d -> f(d) / N, FT(0), ice_bound)
-                qgk_vel_m, = QGK.quadgk(
-                    d -> f(d) * P3.p3_mass(p3, d, F_r, th) / L,
-                    FT(0),
-                    ice_bound,
-                )
-
-                TT.@test vel_N ≈ qgk_vel_N rtol = 1e-5
-                TT.@test vel_m ≈ qgk_vel_m rtol = 1e-5
-
-                # Dₘ comparisons
-                D_m = P3.D_m(p3, L, N, ρ_r, F_r)
-                f_d(d) =
-                    d * P3.p3_mass(p3, d, F_r, th) * P3.N′ice(p3, d, λ, N_0)
-                qgk_D_m, = QGK.quadgk(d -> f_d(d) / L, FT(0), ice_bound)
-
-                TT.@test D_m ≈ qgk_D_m rtol = 1e-8
-            end
-        end
-    end
-end
-
 function test_p3_het_freezing(FT)
 
     TT.@testset "Heterogeneous Freezing Smoke Test" begin
@@ -835,7 +768,6 @@
         end
     end
 end
->>>>>>> 45494696
 
 println("Testing Float32")
 test_p3_thresholds(Float32)
@@ -851,11 +783,6 @@
 test_p3_shape_solver(Float64)
 test_particle_terminal_velocities(Float64)
 test_bulk_terminal_velocities(Float64)
-<<<<<<< HEAD
-# test_tendencies(Float64)
-test_integrals(Float64)
-=======
 test_integrals(Float64)
 test_p3_het_freezing(Float64)
-#test_tendencies(Float64)
->>>>>>> 45494696
+#test_tendencies(Float64)