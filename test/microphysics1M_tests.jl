import Test as TT

import Thermodynamics as TD
import CloudMicrophysics as CM
import ClimaParams as CP

import Thermodynamics.Parameters as TDP
import CloudMicrophysics.Parameters as CMP
import CloudMicrophysics.Common as CMC
import CloudMicrophysics.Microphysics1M as CM1

@info "Microphysics Tests"

function test_microphysics1M(FT)

    tps = TD.Parameters.ThermodynamicsParameters(FT)
    aps = CMP.AirProperties(FT)

    rain = CMP.Rain(FT)
    snow = CMP.Snow(FT)
    ice = CMP.CloudIce(FT)
    liquid = CMP.CloudLiquid(FT)

    ce = CMP.CollisionEff(FT)

    Ch2022 = CMP.Chen2022VelType(FT)
    blk1mvel = CMP.Blk1MVelType(FT)

    TT.@testset "1M_microphysics RainFallSpeed" begin
        # eq. 5d in [Grabowski1996](@cite)
        function terminal_velocity_empir(
            q_rai::FT,
            q_tot::FT,
            ρ::FT,
            ρ_air_ground::FT,
        ) where {FT <: Real}
            rr = q_rai / (1 - q_tot)
            vel =
                FT(14.34) * ρ_air_ground^FT(0.5) * ρ^-FT(0.3654) * rr^FT(0.1346)
            return vel
        end

        # some example values
        q_rain_range = range(FT(1e-8), stop = FT(5e-3), length = 10)
        ρ_air, q_tot, ρ_air_ground = FT(1.2), FT(20 * 1e-3), FT(1.22)

        for q_rai in q_rain_range
            TT.@test CM1.terminal_velocity(rain, blk1mvel.rain, ρ_air, q_rai) ≈
                     terminal_velocity_empir(q_rai, q_tot, ρ_air, ρ_air_ground) atol =
                0.2 * terminal_velocity_empir(q_rai, q_tot, ρ_air, ρ_air_ground)

        end
    end

    TT.@testset "1M_microphysics RadarReflectivity" begin

        # some example values
<<<<<<< HEAD
        ρ_air = FT(1.0066405993926746)
        q_rai = FT(0.00018261331850998665)

        TT.@test CM1.radar_reflectivity(rain, q_rai, ρ_air) ≈ FT(12.165348140278356) atol = 0.2

        q_rai = FT(8.870788051359833e-05)

        TT.@test CM1.radar_reflectivity(rain, q_rai, ρ_air) ≈ FT(6.677868837680471) atol = 0.2
=======
        ρ_air = FT(1)
        q_rai = FT(0.18e-3)

        TT.@test CM1.radar_reflectivity(rain, q_rai, ρ_air) ≈ FT(12.17) atol =
            0.2

        q_rai = FT(0.89e-4)

        TT.@test CM1.radar_reflectivity(rain, q_rai, ρ_air) ≈ FT(6.68) atol =
            0.2
>>>>>>> 5da62fbd

    end

    TT.@testset "1M_microphysics - Chen 2022 rain terminal velocity" begin
        #setup
        ρ = FT(1.2)
        q_rai = FT(5e-4)
        N_rai = FT(1e4)

        #action
        vt_rai = CM1.terminal_velocity(rain, Ch2022.rain, ρ, q_rai)
        v_bigger = CM1.terminal_velocity(rain, Ch2022.rain, ρ, q_rai * 2)

        #test
        TT.@test vt_rai ≈ 3.0721397260869705 rtol = 2e-6
        TT.@test CM1.terminal_velocity(rain, Ch2022.rain, ρ, FT(0))[1] ≈ 0 atol =
            eps(FT)
        TT.@test v_bigger > vt_rai
    end

    TT.@testset "1M_microphysics - Chen 2022 ice terminal velocity" begin
        #setup
        ρ = FT(1.2)
        q_ice = FT(5e-4)
        N_rai = FT(1e4)

        #action
        vt_ice = CM1.terminal_velocity(ice, Ch2022.snow_ice, ρ, q_ice)
        v_bigger = CM1.terminal_velocity(ice, Ch2022.snow_ice, ρ, q_ice * 2)

        #test
        TT.@test vt_ice ≈ 2.2309476335899388 rtol = 2e-6
        TT.@test CM1.terminal_velocity(ice, Ch2022.snow_ice, ρ, FT(0)) ≈ 0 atol =
            eps(FT)
        TT.@test v_bigger > vt_ice
    end

    TT.@testset "1M_microphysics - Chen 2022 snow terminal velocity" begin
        #setup
        ρ = FT(1.1)
        q_sno = FT(5e-4)
        N_rai = FT(1e4)

        #action
        vt_sno = CM1.terminal_velocity(snow, Ch2022.snow_ice, ρ, q_sno)
        v_bigger = CM1.terminal_velocity(snow, Ch2022.snow_ice, ρ, q_sno * 2)

        #test
        TT.@test vt_sno ≈ 1.4722373984934243 rtol = 2e-6
        TT.@test CM1.terminal_velocity(snow, Ch2022.snow_ice, ρ, FT(0)) ≈ 0 atol =
            eps(FT)
        TT.@test v_bigger > vt_sno
    end


    TT.@testset "RainAutoconversion" begin

        q_liq_threshold = rain.acnv1M.q_threshold
        τ_acnv_rai = rain.acnv1M.τ

        q_liq_small = FT(0.5) * q_liq_threshold
        TT.@test CM1.conv_q_liq_to_q_rai(rain.acnv1M, q_liq_small) == FT(0)

        TT.@test CM1.conv_q_liq_to_q_rai(rain.acnv1M, q_liq_small, true) ≈
                 FT(0.0) atol = 0.15 * q_liq_threshold / τ_acnv_rai

        q_liq_big = FT(1.5) * q_liq_threshold
        TT.@test CM1.conv_q_liq_to_q_rai(rain.acnv1M, q_liq_big) ≈
                 FT(0.5) * q_liq_threshold / τ_acnv_rai

        TT.@test CM1.conv_q_liq_to_q_rai(rain.acnv1M, q_liq_big, true) ≈
                 FT(0.5) * q_liq_threshold / τ_acnv_rai atol =
            FT(0.15) * q_liq_threshold / τ_acnv_rai

    end

    TT.@testset "SnowAutoconversionNoSupersat" begin

        q_ice_threshold = snow.acnv1M.q_threshold
        τ_acnv_sno = snow.acnv1M.τ

        q_ice_small = FT(0.5) * q_ice_threshold
        TT.@test CM1.conv_q_ice_to_q_sno_no_supersat(
            snow.acnv1M,
            q_ice_small,
        ) == FT(0)

        TT.@test CM1.conv_q_ice_to_q_sno_no_supersat(
            snow.acnv1M,
            q_ice_small,
            true,
        ) ≈ FT(0.0) atol = FT(0.15) * q_ice_threshold / τ_acnv_sno

        q_ice_big = FT(1.5) * q_ice_threshold
        TT.@test CM1.conv_q_ice_to_q_sno_no_supersat(snow.acnv1M, q_ice_big) ≈
                 FT(0.5) * q_ice_threshold / τ_acnv_sno

        TT.@test CM1.conv_q_ice_to_q_sno_no_supersat(
            snow.acnv1M,
            q_ice_big,
            true,
        ) ≈ FT(0.5) * q_ice_threshold / τ_acnv_sno atol =
            FT(0.15) * q_ice_threshold / τ_acnv_sno

        TT.@test CM1.conv_q_ice_to_q_sno_no_supersat(snow.acnv1M, q_ice_big) ==
                 CM1.conv_q_ice_to_q_sno_no_supersat(
            snow.acnv1M,
            q_ice_big,
            false,
        )

    end

    TT.@testset "SnowAutoconversion" begin

        ρ = FT(1.0)

        # above freezing temperatures -> no snow
        q = TD.PhasePartition(FT(15e-3), FT(2e-3), FT(1e-3))
        T = FT(273.15 + 30)
        TT.@test CM1.conv_q_ice_to_q_sno(ice, aps, tps, q, ρ, T) == FT(0)

        # no ice -> no snow
        q = TD.PhasePartition(FT(15e-3), FT(2e-3), FT(0))
        T = FT(273.15 - 30)
        TT.@test CM1.conv_q_ice_to_q_sno(ice, aps, tps, q, ρ, T) == FT(0)

        # no supersaturation -> no snow
        T = FT(273.15 - 5)
        q_sat_ice = TD.q_vap_saturation_generic(tps, T, ρ, TD.Ice())
        q = TD.PhasePartition(q_sat_ice, FT(2e-3), FT(3e-3))
        TT.@test CM1.conv_q_ice_to_q_sno(ice, aps, tps, q, ρ, T) == FT(0)

        # TODO - coudnt find a plot of what it should be from the original paper
        # just chacking if the number stays the same
        T = FT(273.15 - 10)
        q_vap = FT(1.02) * TD.q_vap_saturation_generic(tps, T, ρ, TD.Ice())
        q_liq = FT(0)
        q_ice = FT(0.03) * q_vap
        q = TD.PhasePartition(q_vap + q_liq + q_ice, q_liq, q_ice)

        TT.@test CM1.conv_q_ice_to_q_sno(ice, aps, tps, q, ρ, T) ≈
                 FT(1.8512022335645584e-9)
    end

    TT.@testset "RainLiquidAccretion" begin

        # eq. 5b in [Grabowski1996](@cite)
        function accretion_empir(
            q_rai::FT,
            q_liq::FT,
            q_tot::FT,
        ) where {FT <: Real}
            rr = q_rai / (FT(1) - q_tot)
            rl = q_liq / (FT(1) - q_tot)
            return FT(2.2) * rl * rr^FT(7 / 8)
        end

        # some example values
        q_rain_range = range(FT(1e-8), stop = FT(5e-3), length = 10)
        ρ_air, q_liq, q_tot = FT(1.2), FT(5e-4), FT(20e-3)

        for q_rai in q_rain_range
            TT.@test CM1.accretion(
                liquid,
                rain,
                blk1mvel.rain,
                ce,
                q_liq,
                q_rai,
                ρ_air,
            ) ≈ accretion_empir(q_rai, q_liq, q_tot) atol =
                (0.1 * accretion_empir(q_rai, q_liq, q_tot))
        end
    end

    TT.@testset "Accretion" begin
        # TODO - coudnt find a plot of what it should be from the original paper
        # just chacking if the number stays the same

        # some example values
        ρ = FT(1.2)
        q_tot = FT(20e-3)
        q_ice = FT(5e-4)
        q_sno = FT(5e-4)
        q_liq = FT(5e-4)
        q_rai = FT(5e-4)

        TT.@test CM1.accretion(
            liquid,
            rain,
            blk1mvel.rain,
            ce,
            q_liq,
            q_rai,
            ρ,
        ) ≈ FT(1.4150106417043544e-6)
        TT.@test CM1.accretion(ice, snow, blk1mvel.snow, ce, q_ice, q_sno, ρ) ≈
                 FT(2.453070979562392e-7)
        TT.@test CM1.accretion(
            liquid,
            snow,
            blk1mvel.snow,
            ce,
            q_liq,
            q_sno,
            ρ,
        ) ≈ FT(2.453070979562392e-7)
        TT.@test CM1.accretion(ice, rain, blk1mvel.rain, ce, q_ice, q_rai, ρ) ≈
                 FT(1.768763302130443e-6)

        TT.@test CM1.accretion_rain_sink(
            rain,
            ice,
            blk1mvel.rain,
            ce,
            q_ice,
            q_rai,
            ρ,
        ) ≈ FT(3.085229094251214e-5)

        TT.@test CM1.accretion_snow_rain(
            snow,
            rain,
            blk1mvel.snow,
            blk1mvel.rain,
            ce,
            q_sno,
            q_rai,
            ρ,
        ) ≈ FT(2.1705865794293408e-4)
        TT.@test CM1.accretion_snow_rain(
            rain,
            snow,
            blk1mvel.rain,
            blk1mvel.snow,
            ce,
            q_rai,
            q_sno,
            ρ,
        ) ≈ FT(6.0118801860768854e-5)
    end

    TT.@testset "RainEvaporation" begin

        # eq. 5c in [Grabowski1996](@cite)
        function rain_evap_empir(
            tps::TDP.ThermodynamicsParameters,
            q_rai::FT,
            q::TD.PhasePartition,
            T::FT,
            p::FT,
            ρ::FT,
        ) where {FT <: Real}

            q_sat = TD.q_vap_saturation_generic(tps, T, ρ, TD.Liquid())
            q_vap = q.tot - q.liq
            rr = q_rai / (1 - q.tot)
            rv_sat = q_sat / (1 - q.tot)
            S = q_vap / q_sat - 1

            ag, bg = FT(5.4 * 1e2), FT(2.55 * 1e5)
            G = FT(1) / (ag + bg / p / rv_sat) / ρ

            av, bv = FT(1.6), FT(124.9)
            F =
                av * (ρ / FT(1e3))^FT(0.525) * rr^FT(0.525) +
                bv * (ρ / FT(1e3))^FT(0.7296) * rr^FT(0.7296)

            return 1 / (1 - q.tot) * S * F * G
        end

        # example values
        T, p = FT(273.15 + 15), FT(90000)
        ϵ = 1 / TD.Parameters.molmass_ratio(tps)
        p_sat = TD.saturation_vapor_pressure(tps, T, TD.Liquid())
        q_sat = ϵ * p_sat / (p + p_sat * (ϵ - 1))
        q_rain_range = range(FT(1e-8), stop = FT(5e-3), length = 10)
        q_tot = FT(15e-3)
        q_vap = FT(0.15) * q_sat
        q_ice = FT(0)
        q_liq = q_tot - q_vap - q_ice
        q = TD.PhasePartition(q_tot, q_liq, q_ice)
        R = TD.gas_constant_air(tps, q)
        ρ = p / R / T

        for q_rai in q_rain_range
            TT.@test CM1.evaporation_sublimation(
                rain,
                blk1mvel.rain,
                aps,
                tps,
                q,
                q_rai,
                ρ,
                T,
            ) ≈ rain_evap_empir(tps, q_rai, q, T, p, ρ) atol =
                -0.5 * rain_evap_empir(tps, q_rai, q, T, p, ρ)
        end

        # no condensational growth for rain
        T, p = FT(273.15 + 15), FT(90000)
        ϵ = 1 / TD.Parameters.molmass_ratio(tps)
        p_sat = TD.saturation_vapor_pressure(tps, T, TD.Liquid())
        q_sat = ϵ * p_sat / (p + p_sat * (ϵ - 1))
        q_rai = FT(1e-4)
        q_tot = FT(15e-3)
        q_vap = FT(1.15) * q_sat
        q_ice = FT(0)
        q_liq = q_tot - q_vap - q_ice
        q = TD.PhasePartition(q_tot, q_liq, q_ice)
        R = TD.gas_constant_air(tps, q)
        ρ = p / R / T

        TT.@test CM1.evaporation_sublimation(
            rain,
            blk1mvel.rain,
            aps,
            tps,
            q,
            q_rai,
            ρ,
            T,
        ) ≈ FT(0)

    end

    TT.@testset "SnowSublimation" begin
        # TODO - coudnt find a plot of what it should be from the original paper
        # just chacking if the number stays the same

        cnt = 0
        ref_val = [
            FT(-1.9756907119482267e-7),
            FT(1.9751292385808357e-7),
            FT(-1.6641552112891826e-7),
            FT(1.663814937710236e-7),
        ]
        # some example values
        for T in [FT(273.15 + 2), FT(273.15 - 2)]
            p = FT(90000)
            ϵ = 1 / TD.Parameters.molmass_ratio(tps)
            p_sat = TD.saturation_vapor_pressure(tps, T, TD.Ice())
            q_sat = ϵ * p_sat / (p + p_sat * (ϵ - 1))

            for eps in [FT(0.95), FT(1.05)]
                cnt += 1

                q_tot = eps * q_sat
                q_ice = FT(0)
                q_liq = FT(0)
                q = TD.PhasePartition(q_tot, q_liq, q_ice)

                q_sno = FT(1e-4)

                R = TD.gas_constant_air(tps, q)
                ρ = p / R / T

                TT.@test CM1.evaporation_sublimation(
                    snow,
                    blk1mvel.snow,
                    aps,
                    tps,
                    q,
                    q_sno,
                    ρ,
                    T,
                ) ≈ ref_val[cnt]

            end
        end
    end

    TT.@testset "SnowMelt" begin

        # TODO - find a good reference to compare with
        T = FT(273.15 + 2)
        ρ = FT(1.2)
        q_sno = FT(1e-4)
        TT.@test CM1.snow_melt(snow, blk1mvel.snow, aps, tps, q_sno, ρ, T) ≈
                 FT(9.518235437405256e-6)

        # no snow -> no snow melt
        T = FT(273.15 + 2)
        ρ = FT(1.2)
        q_sno = FT(0)
        TT.@test CM1.snow_melt(snow, blk1mvel.snow, aps, tps, q_sno, ρ, T) ≈
                 FT(0)

        # T < T_freeze -> no snow melt
        T = FT(273.15 - 2)
        ρ = FT(1.2)
        q_sno = FT(1e-4)
        TT.@test CM1.snow_melt(snow, blk1mvel.snow, aps, tps, q_sno, ρ, T) ≈
                 FT(0)

    end
end

println("Testing Float64")
test_microphysics1M(Float64)

println("Testing Float32")
test_microphysics1M(Float32)<|MERGE_RESOLUTION|>--- conflicted
+++ resolved
@@ -55,16 +55,6 @@
     TT.@testset "1M_microphysics RadarReflectivity" begin
 
         # some example values
-<<<<<<< HEAD
-        ρ_air = FT(1.0066405993926746)
-        q_rai = FT(0.00018261331850998665)
-
-        TT.@test CM1.radar_reflectivity(rain, q_rai, ρ_air) ≈ FT(12.165348140278356) atol = 0.2
-
-        q_rai = FT(8.870788051359833e-05)
-
-        TT.@test CM1.radar_reflectivity(rain, q_rai, ρ_air) ≈ FT(6.677868837680471) atol = 0.2
-=======
         ρ_air = FT(1)
         q_rai = FT(0.18e-3)
 
@@ -75,7 +65,6 @@
 
         TT.@test CM1.radar_reflectivity(rain, q_rai, ρ_air) ≈ FT(6.68) atol =
             0.2
->>>>>>> 5da62fbd
 
     end
 
