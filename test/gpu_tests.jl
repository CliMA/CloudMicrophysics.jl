using Test
using KernelAbstractions
using CUDAKernels

import CloudMicrophysics
import Thermodynamics

<<<<<<< HEAD
const CM = CloudMicrophysics
=======
const CP = CLIMAParameters
>>>>>>> 109072c4
const TD = Thermodynamics

#import CLIMAParameters
#const CP = CLIMAParameters
#struct EarthParameterSet <: CP.AbstractEarthParameterSet end
#const prs = EarthParameterSet()


import Thermodynamics.ThermodynamicsParameters
import CloudMicrophysics.CloudMicrophysicsParameters
import CloudMicrophysics.NoMicrophysicsParameters
import CloudMicrophysics.Microphysics_0M_Parameters
import CloudMicrophysics.Microphysics_1M_Parameters

# build the parameter sets
param_therm = ThermodynamicsParameters(gpu_parameter_dict)
param_0M = Microphysics_0M_Parameters(gpu_parameter_dict)
param_1M = Microphysics_1M_Parameters(gpu_parameter_dict, param_therm)

param_set_noM = CloudMicrophysicsParameters(
    gpu_parameter_dict,
    NoMicrophysicsParameters(),
    param_therm,
)
param_set_0M =
    CloudMicrophysicsParameters(gpu_parameter_dict, param_0M, param_therm)
param_set_1M =
    CloudMicrophysicsParameters(gpu_parameter_dict, param_1M, param_therm)



const AM = CloudMicrophysics.AerosolModel
const AA = CloudMicrophysics.AerosolActivation
<<<<<<< HEAD
const CM0 = CloudMicrophysics.Microphysics_0M
const CM1 = CloudMicrophysics.Microphysics_1M
#const CP0 = CLIMAParameters.Atmos.Microphysics_0M
=======
const CMT = CloudMicrophysics.CommonTypes
const CM0 = CloudMicrophysics.Microphysics0M
const CM1 = CloudMicrophysics.Microphysics1M
const CP0 = CLIMAParameters.Atmos.Microphysics_0M
>>>>>>> 109072c4

const liquid = CMT.LiquidType()
const ice = CMT.IceType()
const rain = CMT.RainType()
const snow = CMT.SnowType()

if get(ARGS, 1, "Array") == "CuArray"
    using CUDA
    ArrayType = CUDA.CuArray
    CUDA.allowscalar(false)
    device(::Type{T}) where {T <: CuArray} = CUDADevice()
else
    ArrayType = Array
    device(::Type{T}) where {T <: Array} = CPU()
end

@show ArrayType

@kernel function test_aerosol_activation_kernel!(
    param_set,
    output::AbstractArray{FT},
    r,
    stdev,
    N,
    ϵ,
    ϕ,
    M,
    ν,
    ρ,
    κ,
) where {FT}

    #for testing
    test_parameter_set = Dict("molmass_ratio" => param_set.molmass_ratio)

    i = @index(Group, Linear)

    # atmospheric conditions (taken from aerosol activation tests)
    T::FT = 294.0       # air temperature K
    p::FT = 100000.0    # air pressure Pa
    w::FT = 0.5         # vertical velocity m/s
    p_vs::FT = TD.saturation_vapor_pressure(param_set.TPS, T, TD.Liquid())
    q_vs::FT = 1 / (1 - test_parameter_set["molmass_ratio"] * (p_vs - p) / p_vs)
    # water vapor specific humidity (saturated)
    q = TD.PhasePartition(q_vs, FT(0.0), FT(0.0))

    args = (T, p, w, q)

    @inbounds begin
        mode_B = AM.Mode_B(
            FT(r[i]),
            FT(stdev[i]),
            FT(N[i]),
            (FT(1.0),),
            (FT(ϵ[i]),),
            (FT(ϕ[i]),),
            (FT(M[i]),),
            (FT(ν[i]),),
            (FT(ρ[i]),),
            1,
        )
        mode_κ = AM.Mode_κ(
            FT(r[i]),
            FT(stdev[i]),
            FT(N[i]),
            (FT(1.0),),
            (FT(1.0),),
            (FT(M[i]),),
            (FT(κ[i]),),
            1,
        )

        arsl_dst_B = AM.AerosolDistribution((mode_B,))
        arsl_dst_κ = AM.AerosolDistribution((mode_κ,))

        output[1, i] =
            AA.mean_hygroscopicity_parameter(param_set, arsl_dst_B)[1]
        output[2, i] =
            AA.mean_hygroscopicity_parameter(param_set, arsl_dst_κ)[1]

        output[3, i] = AA.total_N_activated(param_set, arsl_dst_B, args...)
        output[4, i] = AA.total_N_activated(param_set, arsl_dst_κ, args...)

        output[5, i] = AA.total_M_activated(param_set, arsl_dst_B, args...)
        output[6, i] = AA.total_M_activated(param_set, arsl_dst_κ, args...)
    end
end

@kernel function test_0_moment_micro_kernel!(
    param_set,
    output::AbstractArray{FT},
    liquid_frac,
    qc,
    qt,
) where {FT}


    i = @index(Group, Linear)

    @inbounds begin
        ql::FT = qc[i] * liquid_frac[i]
        qi::FT = (1 - liquid_frac[i]) * qc[i]
        q = TD.PhasePartition(FT(qt[i]), ql, qi)

        output[1, i] = CM0.remove_precipitation(param_set.MPS, q)

        τ_precip = param_set.MPS.τ_precip
        qc_0 = param_set.MPS.qc_0

        output[2, i] = -max(0, ql + qi - qc_0) / τ_precip
    end
end

@kernel function test_1_moment_micro_accretion_kernel!(
    param_set,
    output::AbstractArray{FT},
    ρ,
    qt,
    qi,
    qs,
    ql,
    qr,
) where {FT}

    i = @index(Group, Linear)

    @inbounds begin
        output[1, i] =
            CM1.accretion(param_set.MPS, liquid, rain, ql[i], qr[i], ρ[i])
        output[2, i] =
            CM1.accretion(param_set.MPS, ice, snow, qi[i], qs[i], ρ[i])
        output[3, i] =
            CM1.accretion(param_set.MPS, liquid, snow, ql[i], qs[i], ρ[i])
        output[4, i] =
            CM1.accretion(param_set.MPS, ice, rain, qi[i], qr[i], ρ[i])
        output[5, i] =
            CM1.accretion_rain_sink(param_set.MPS, qi[i], qr[i], ρ[i])
        output[6, i] = CM1.accretion_snow_rain(
            param_set.MPS,
            snow,
            rain,
            qs[i],
            qr[i],
            ρ[i],
        )
        output[7, i] = CM1.accretion_snow_rain(
            param_set.MPS,
            rain,
            snow,
            qr[i],
            qs[i],
            ρ[i],
        )
    end
end

@kernel function test_1_moment_micro_snow_melt_kernel!(
    param_set,
    output::AbstractArray{FT},
    ρ,
    T,
    qs,
) where {FT}

    i = @index(Group, Linear)

    @inbounds begin
        output[i] = CM1.snow_melt(param_set.MPS, qs[i], ρ[i], T[i])
    end
end

@testset "Aerosol activation kernels" begin
    FT = Float32
    data_length = 2
    output = ArrayType(Array{FT}(undef, 6, data_length))
    fill!(output, -44.0)

    dev = device(ArrayType)
    work_groups = (1,)
    ndrange = (data_length,)

    r = ArrayType([0.243 * 1e-6, 1.5 * 1e-6])
    stdev = ArrayType([1.4, 2.1])
    N = ArrayType([100.0 * 1e6, 1.0 * 1e6])
    ϵ = ArrayType([1.0, 1.0])
    ϕ = ArrayType([1.0, 0.9])
    M = ArrayType([0.132, 0.058443])
    ν = ArrayType([3.0, 2.0])
    ρ = ArrayType([1770.0, 2170.0])
    κ = ArrayType([0.53, 1.12])

    kernel! = test_aerosol_activation_kernel!(dev, work_groups)
    event = kernel!(
        param_set_noM,
        output,
        r,
        stdev,
        N,
        ϵ,
        ϕ,
        M,
        ν,
        ρ,
        κ,
        ndrange = ndrange,
    )
    wait(dev, event)

    # test if all aerosol activation output is positive
    @test all(Array(output)[:, :] .>= FT(0))
    # test if higroscopicity parameter is the same for κ and B modes
    @test all(isapprox(Array(output)[1, :], Array(output)[2, :], rtol = 0.3))
    # test if the number and mass activated are the same for κ and B modes
    @test all(isapprox(Array(output)[3, :], Array(output)[4, :], rtol = 1e-5))
    @test all(isapprox(Array(output)[5, :], Array(output)[6, :], rtol = 1e-5))
end

@testset "0-moment microphysics kernels" begin
    FT = Float32
    data_length = 3
    output = ArrayType(Array{FT}(undef, 2, data_length))
    fill!(output, -44.0)

    dev = device(ArrayType)
    work_groups = (1,)
    ndrange = (data_length,)

    liquid_frac = ArrayType([0.0, 0.5, 1.0])
    qt = ArrayType([13e-3, 13e-3, 13e-3])
    qc = ArrayType([3e-3, 4e-3, 5e-3])

    kernel! = test_0_moment_micro_kernel!(dev, work_groups)
    event =
        kernel!(param_set_0M, output, liquid_frac, qc, qt, ndrange = ndrange)
    wait(dev, event)

    # test 0-moment rain removal is callable and returns a reasonable value
    @test all(isequal(Array(output)[1, :], Array(output)[2, :]))
end

@testset "1-moment microphysics kernels" begin
    FT = Float32
    data_length = 2
    output = ArrayType(Array{FT}(undef, 7, data_length))
    fill!(output, -44.0)

    dev = device(ArrayType)
    work_groups = (1,)
    ndrange = (data_length,)

    ρ = ArrayType([1.2, 1.2])
    qt = ArrayType([0.0, 20e-3])
    qi = ArrayType([0.0, 5e-4])
    qs = ArrayType([0.0, 5e-4])
    ql = ArrayType([0.0, 5e-4])
    qr = ArrayType([0.0, 5e-4])

    kernel! = test_1_moment_micro_accretion_kernel!(dev, work_groups)
    event =
        kernel!(param_set_1M, output, ρ, qt, qi, qs, ql, qr, ndrange = ndrange)
    wait(dev, event)

    # test 1-moment accretion is callable and returns a reasonable value
    @test all(Array(output)[:, 1] .== FT(0))
    @test Array(output)[1, 2] ≈ 1.4150106417043544e-6
    @test Array(output)[2, 2] ≈ 2.453070979562392e-7
    @test Array(output)[3, 2] ≈ 2.453070979562392e-7
    @test Array(output)[4, 2] ≈ 1.768763302130443e-6
    @test Array(output)[5, 2] ≈ 3.085229094251214e-5
    @test Array(output)[6, 2] ≈ 2.1705865794293408e-4
    @test Array(output)[7, 2] ≈ 6.0118801860768854e-5

    data_length = 3
    output = ArrayType(Array{FT}(undef, 1, data_length))
    fill!(output, -44.0)

    dev = device(ArrayType)
    work_groups = (1,)
    ndrange = (data_length,)

    ρ = ArrayType([1.2, 1.2, 1.2])
    T = ArrayType([273.15 + 2, 273.15 + 2, 273.15 - 2])
    qs = ArrayType([1e-4, 0.0, 1e-4])

    kernel! = test_1_moment_micro_snow_melt_kernel!(dev, work_groups)
    event = kernel!(param_set_1M, output, ρ, T, qs, ndrange = ndrange)
    wait(dev, event)

    # test if 1-moment snow melt is callable and returns reasonable values
    @test Array(output)[1] ≈ 9.518235437405256e-6
    @test Array(output)[2] ≈ 0.0
    @test Array(output)[3] ≈ 0.0
end<|MERGE_RESOLUTION|>--- conflicted
+++ resolved
@@ -5,11 +5,7 @@
 import CloudMicrophysics
 import Thermodynamics
 
-<<<<<<< HEAD
-const CM = CloudMicrophysics
-=======
 const CP = CLIMAParameters
->>>>>>> 109072c4
 const TD = Thermodynamics
 
 #import CLIMAParameters
@@ -23,36 +19,32 @@
 import CloudMicrophysics.NoMicrophysicsParameters
 import CloudMicrophysics.Microphysics_0M_Parameters
 import CloudMicrophysics.Microphysics_1M_Parameters
+import CloudMicrophysics.NonEqMoistureParameters
 
 # build the parameter sets
-param_therm = ThermodynamicsParameters(gpu_parameter_dict)
-param_0M = Microphysics_0M_Parameters(gpu_parameter_dict)
-param_1M = Microphysics_1M_Parameters(gpu_parameter_dict, param_therm)
+param_therm = ThermodynamicsParameters(gpu_parameter_dict) # TPS
+param_0M = Microphysics_0M_Parameters(gpu_parameter_dict) # PPS
+param_1M = Microphysics_1M_Parameters(gpu_parameter_dict, param_therm) # PPS
+param_noneq = NonEqMoistureParameters(gpu_parameter_dict) # MPS
 
 param_set_noM = CloudMicrophysicsParameters(
     gpu_parameter_dict,
     NoMicrophysicsParameters(),
+    param_noneq,
     param_therm,
 )
 param_set_0M =
-    CloudMicrophysicsParameters(gpu_parameter_dict, param_0M, param_therm)
+    CloudMicrophysicsParameters(gpu_parameter_dict, param_0M, param_noneq, param_therm)
 param_set_1M =
-    CloudMicrophysicsParameters(gpu_parameter_dict, param_1M, param_therm)
+    CloudMicrophysicsParameters(gpu_parameter_dict, param_1M, param_noneq, param_therm)
 
 
 
 const AM = CloudMicrophysics.AerosolModel
 const AA = CloudMicrophysics.AerosolActivation
-<<<<<<< HEAD
-const CM0 = CloudMicrophysics.Microphysics_0M
-const CM1 = CloudMicrophysics.Microphysics_1M
-#const CP0 = CLIMAParameters.Atmos.Microphysics_0M
-=======
 const CMT = CloudMicrophysics.CommonTypes
 const CM0 = CloudMicrophysics.Microphysics0M
 const CM1 = CloudMicrophysics.Microphysics1M
-const CP0 = CLIMAParameters.Atmos.Microphysics_0M
->>>>>>> 109072c4
 
 const liquid = CMT.LiquidType()
 const ice = CMT.IceType()
@@ -157,10 +149,10 @@
         qi::FT = (1 - liquid_frac[i]) * qc[i]
         q = TD.PhasePartition(FT(qt[i]), ql, qi)
 
-        output[1, i] = CM0.remove_precipitation(param_set.MPS, q)
-
-        τ_precip = param_set.MPS.τ_precip
-        qc_0 = param_set.MPS.qc_0
+        output[1, i] = CM0.remove_precipitation(param_set.PPS, q)
+
+        τ_precip = param_set.PPS.τ_precip
+        qc_0 = param_set.PPS.qc_0
 
         output[2, i] = -max(0, ql + qi - qc_0) / τ_precip
     end
@@ -181,17 +173,17 @@
 
     @inbounds begin
         output[1, i] =
-            CM1.accretion(param_set.MPS, liquid, rain, ql[i], qr[i], ρ[i])
+            CM1.accretion(param_set.PPS, liquid, rain, ql[i], qr[i], ρ[i])
         output[2, i] =
-            CM1.accretion(param_set.MPS, ice, snow, qi[i], qs[i], ρ[i])
+            CM1.accretion(param_set.PPS, ice, snow, qi[i], qs[i], ρ[i])
         output[3, i] =
-            CM1.accretion(param_set.MPS, liquid, snow, ql[i], qs[i], ρ[i])
+            CM1.accretion(param_set.PPS, liquid, snow, ql[i], qs[i], ρ[i])
         output[4, i] =
-            CM1.accretion(param_set.MPS, ice, rain, qi[i], qr[i], ρ[i])
+            CM1.accretion(param_set.PPS, ice, rain, qi[i], qr[i], ρ[i])
         output[5, i] =
-            CM1.accretion_rain_sink(param_set.MPS, qi[i], qr[i], ρ[i])
+            CM1.accretion_rain_sink(param_set.PPS, qi[i], qr[i], ρ[i])
         output[6, i] = CM1.accretion_snow_rain(
-            param_set.MPS,
+            param_set.PPS,
             snow,
             rain,
             qs[i],
@@ -199,7 +191,7 @@
             ρ[i],
         )
         output[7, i] = CM1.accretion_snow_rain(
-            param_set.MPS,
+            param_set.PPS,
             rain,
             snow,
             qr[i],
@@ -220,7 +212,7 @@
     i = @index(Group, Linear)
 
     @inbounds begin
-        output[i] = CM1.snow_melt(param_set.MPS, qs[i], ρ[i], T[i])
+        output[i] = CM1.snow_melt(param_set.PPS, qs[i], ρ[i], T[i])
     end
 end
 
