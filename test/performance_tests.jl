import Test as TT
import BenchmarkTools as BT
import JET

import CloudMicrophysics as CM
import ClimaParams as CP
import Thermodynamics as TD

import CloudMicrophysics.ArtifactCalling as AFC
import CloudMicrophysics.Common as CO
import CloudMicrophysics.AerosolModel as AM
import CloudMicrophysics.AerosolActivation as AA
import CloudMicrophysics.HetIceNucleation as CMI_het
import CloudMicrophysics.HomIceNucleation as CMI_hom
import CloudMicrophysics.MicrophysicsNonEq as CMN
import CloudMicrophysics.Microphysics0M as CM0
import CloudMicrophysics.Microphysics1M as CM1
import CloudMicrophysics.Microphysics2M as CM2
import CloudMicrophysics.Nucleation as HN
import CloudMicrophysics.P3Scheme as P3
import CloudMicrophysics.Parameters as CMP

@info "Performance Tests"

function bench_press(
    foo,
    args,
    min_run_time,
    min_memory = 0.0,
    min_allocs = 0.0,
)
    println("Testing ", "$foo")

    # converts a string argument to tuple
    args isa String && (args = (args,))

    # Benchmark foo
    trail = BT.@benchmark $foo($args...)

    show(stdout, MIME("text/plain"), trail)
    println("\n")

    TT.@test BT.minimum(trail).time < min_run_time
    TT.@test trail.memory <= min_memory
    TT.@test trail.allocs <= min_allocs

    # Test that foo is free from optimization failures
    # and unresolved method dispatches
    JET.@test_opt(foo(args...))
end

function benchmark_test(FT)

    # Artifact calling
    bench_press(
        AFC.AIDA_ice_nucleation,
        ("in05_17_aida.edf"),
        50000,
        30000,
        300,
    )

    # 0-moment microphysics
    p0m = CMP.Parameters0M(FT)
    # 1-moment microphysics
    liquid = CMP.CloudLiquid(FT)
    ice = CMP.CloudIce(FT)
    rain = CMP.Rain(FT)
    ce = CMP.CollisionEff(FT)
    # 2-moment microphysics
    override_file = joinpath(
        pkgdir(CM),
        "src",
        "parameters",
        "toml",
        "SB2006_limiters.toml",
    )
    toml_dict = CP.create_toml_dict(FT; override_file)
    sb2006 = CMP.SB2006(toml_dict)
    sb2006_no_limiters = CMP.SB2006(toml_dict, false)

    # P3 scheme
    p3 = CMP.ParametersP3(FT)
    # terminal velocity
    blk1mvel = CMP.Blk1MVelType(FT)
    sb2006vel = CMP.SB2006VelType(FT)
    ch2022 = CMP.Chen2022VelType(FT)
    # aerosol activation
    ap = CMP.AerosolActivationParameters(FT)
    # ice nucleation
    desert_dust = CMP.DesertDust(FT)
    kaolinite = CMP.Kaolinite(FT)
    ip = CMP.IceNucleationParameters(FT)
    H2SO4_prs = CMP.H2SO4SolutionParameters(FT)
    ip_frostenberg = CMP.Frostenberg2023(FT)
    # aerosol nucleation parameters
    mixed_nuc = CMP.MixedNucleationParameters(FT)
    h2so4_nuc = CMP.H2S04NucleationParameters(FT)
    organ_nuc = CMP.OrganicNucleationParameters(FT)
    # air and thermodynamics parameters
    aps = CMP.AirProperties(FT)
    tps = TD.Parameters.ThermodynamicsParameters(FT)

    ρ_air = FT(1.2)
    T_air = FT(280)
    q_liq = FT(5e-4)
    q_ice = FT(5e-4)
    q_tot = FT(1e-3)
    q = TD.PhasePartition(q_tot)
    q_rai = FT(1e-4)
    q_sno = FT(1e-4)
    N_liq = FT(1e8)
    N_rai = FT(1e8)
    e = FT(600)

    ρ_r = FT(400.0)
    F_rim = FT(0.95)
    F_liq = FT(0.33)
    N = FT(1e8)

    T_air_2 = FT(250)
    RH_2 = FT(1.5)
    T_air_cold = FT(230)
    S_ice = FT(1.2)
    dSi_dt = FT(0.05)

    w_air = FT(0.5)
    p_air = FT(1e5)
    r_aer = FT(0.05 * 1e-6)
    σ_aer = FT(2)
    N_aer = FT(100.0 * 1e6)
    M_seasalt = FT(0.058443)
    κ_seasalt = FT(1.12)
    seasalt_mode = AM.Mode_κ(
        r_aer,
        σ_aer,
        N_aer,
        (FT(1),),
        (FT(1),),
        (M_seasalt,),
        (κ_seasalt,),
    )
    aer_distr = AM.AerosolDistribution((seasalt_mode,))

    x_sulph = FT(0.1)
    Delta_a_w = FT(0.27)
    r_liq = FT(1e-6)
    V_liq = FT(4 / 3 * π * r_liq^3)
    Δt = FT(25)

    INPC = FT(1e5)

    # P3 scheme
<<<<<<< HEAD
    bench_press(P3.thresholds, (p3, ρ_r, F_rim), 12e6, 2048, 80)
    if FT == Float64
        bench_press(
            P3.distribution_parameter_solver,
            (p3, q_ice, N, ρ_r, F_rim, F_liq),
            1e5,
        )
        bench_press(
            P3.ice_terminal_velocity,
            (p3, ch2022, q_ice, N, ρ_r, F_rim, F_liq, ρ_air, false),
            4e5,
            1e3,
            6,
        )
        bench_press(
            P3.ice_terminal_velocity,
            (p3, ch2022, q_ice, N, ρ_r, F_rim, F_liq, ρ_air, true),
            4e5,
            1e3,
            6,
        )
        bench_press(P3.D_m, (p3, q_ice, N, ρ_r, F_rim, F_liq), 1e5)
    end
=======
    bench_press(P3.thresholds, (p3, ρ_r, F_r), 12e6, 2048, 80)
    #if FT == Float64
    #    bench_press(
    #        P3.distribution_parameter_solver,
    #        (p3, q_ice, N, ρ_r, F_r),
    #        1e5,
    #    )
    #    bench_press(
    #        P3.ice_terminal_velocity,
    #        (p3, ch2022.snow_ice, q_ice, N, ρ_r, F_r, ρ_air, false),
    #        2.5e5,
    #        800,
    #        4,
    #    )
    #    bench_press(
    #        P3.ice_terminal_velocity,
    #        (p3, ch2022.snow_ice, q_ice, N, ρ_r, F_r, ρ_air, true),
    #        2.5e5,
    #        800,
    #        4,
    #    )
    #    bench_press(P3.D_m, (p3, q_ice, N, ρ_r, F_r), 1e5)
    #end
>>>>>>> 34eddfbc
    # P3 ice nucleation
    bench_press(
        P3.het_ice_nucleation,
        (
            kaolinite,
            tps,
            TD.PhasePartition(q_tot, q_liq, q_ice),
            N_liq,
            RH_2,
            T_air_2,
            ρ_air,
            Δt,
        ),
        200,
    )

    # aerosol activation
    bench_press(
        AA.total_N_activated,
        (ap, aer_distr, aps, tps, T_air, p_air, w_air, q),
        1300,
    )

    # Common
    bench_press(
        CO.H2SO4_soln_saturation_vapor_pressure,
        (H2SO4_prs, x_sulph, T_air_cold),
        50,
    )
    bench_press(CO.a_w_xT, (H2SO4_prs, tps, x_sulph, T_air_cold), 230)
    bench_press(CO.a_w_eT, (tps, e, T_air_cold), 230)
    bench_press(CO.a_w_ice, (tps, T_air_cold), 230)

    # ice nucleation
    bench_press(
        CMI_het.dust_activated_number_fraction,
        (desert_dust, ip.deposition, S_ice, T_air_2),
        50,
    )
    bench_press(
        CMI_het.MohlerDepositionRate,
        (desert_dust, ip.deposition, S_ice, T_air_2, dSi_dt, N_aer),
        80,
    )
    bench_press(CMI_het.deposition_J, (kaolinite, Delta_a_w), 230)
    bench_press(CMI_het.P3_deposition_N_i, (ip.p3, T_air_cold), 230)
    bench_press(CMI_het.ABIFM_J, (desert_dust, Delta_a_w), 230)
    bench_press(CMI_het.P3_het_N_i, (ip.p3, T_air_cold, N_liq, V_liq, Δt), 230)
    bench_press(
        CMI_het.INP_concentration_frequency,
        (ip_frostenberg, INPC, T_air_cold),
        150,
    )
    bench_press(CMI_hom.homogeneous_J_cubic, (ip.homogeneous, Delta_a_w), 230)
    bench_press(CMI_hom.homogeneous_J_linear, (ip.homogeneous, Delta_a_w), 230)

    # non-equilibrium
    bench_press(CMN.τ_relax, (liquid,), 10)
    bench_press(
        CMN.conv_q_vap_to_q_liq_ice,
        (
            ice,
            TD.PhasePartition(FT(0), FT(0), FT(0.002)),
            TD.PhasePartition(FT(0), FT(0), FT(0.001)),
        ),
        10,
    )
    bench_press(
        CMN.conv_q_vap_to_q_liq_ice_MM2015,
        (liquid, tps, TD.PhasePartition(FT(0.00145)), FT(0.8), FT(263)),
        60,
    )

    # 0-moment
    bench_press(CM0.remove_precipitation, (p0m, q), 12)

    # 1-moment
    bench_press(
        CM1.accretion,
        (liquid, rain, blk1mvel.rain, ce, q_liq, q_rai, ρ_air),
        350,
    )
    bench_press(CM1.radar_reflectivity, (rain, q_rai, ρ_air), 250)

    # 2-moment
    for sb in [sb2006, sb2006_no_limiters]
        bench_press(
            CM2.autoconversion_and_liquid_self_collection,
            (sb, q_liq, q_rai, ρ_air, N_liq),
            300,
        )
        bench_press(
            CM2.rain_self_collection_and_breakup,
            (sb, q_rai, ρ_air, N_rai),
            1200,
        )
        bench_press(
            CM2.rain_evaporation,
            (sb, aps, tps, q, q_rai, ρ_air, N_rai, T_air),
            2000,
        )
        bench_press(
            CM2.rain_terminal_velocity,
            (sb, sb2006vel, q_rai, ρ_air, N_rai),
            700,
        )
        bench_press(
            CM2.rain_terminal_velocity,
            (sb, ch2022.rain, q_rai, ρ_air, N_rai),
            2000,
        )
        bench_press(
            CM2.radar_reflectivity,
            (sb, q_liq, q_rai, N_liq, N_rai, ρ_air),
            2000,
        )
        bench_press(
            CM2.effective_radius,
            (sb, q_liq, q_rai, N_liq, N_rai, ρ_air),
            2000,
        )
    end
    bench_press(
        CM2.effective_radius_Liu_Hallet_97,
        (q_liq, q_rai, N_liq, N_rai, ρ_air, FT(1000)),
        300,
    )
    # Homogeneous Nucleation
    bench_press(HN.h2so4_nucleation_rate, (1e12, 1.0, 1.0, 208, h2so4_nuc), 470)
    bench_press(
        HN.organic_nucleation_rate,
        (0.0, 1e3, 1e3, 1e3, 300, 1, organ_nuc),
        850,
    )
    bench_press(
        HN.organic_and_h2so4_nucleation_rate,
        (2.6e6, 1.0, 1.0, 300, 1, mixed_nuc),
        120,
    )
end

println("Testing Float64")
benchmark_test(Float64)

println("Testing Float32")
benchmark_test(Float32)<|MERGE_RESOLUTION|>--- conflicted
+++ resolved
@@ -151,31 +151,6 @@
     INPC = FT(1e5)
 
     # P3 scheme
-<<<<<<< HEAD
-    bench_press(P3.thresholds, (p3, ρ_r, F_rim), 12e6, 2048, 80)
-    if FT == Float64
-        bench_press(
-            P3.distribution_parameter_solver,
-            (p3, q_ice, N, ρ_r, F_rim, F_liq),
-            1e5,
-        )
-        bench_press(
-            P3.ice_terminal_velocity,
-            (p3, ch2022, q_ice, N, ρ_r, F_rim, F_liq, ρ_air, false),
-            4e5,
-            1e3,
-            6,
-        )
-        bench_press(
-            P3.ice_terminal_velocity,
-            (p3, ch2022, q_ice, N, ρ_r, F_rim, F_liq, ρ_air, true),
-            4e5,
-            1e3,
-            6,
-        )
-        bench_press(P3.D_m, (p3, q_ice, N, ρ_r, F_rim, F_liq), 1e5)
-    end
-=======
     bench_press(P3.thresholds, (p3, ρ_r, F_r), 12e6, 2048, 80)
     #if FT == Float64
     #    bench_press(
@@ -199,7 +174,6 @@
     #    )
     #    bench_press(P3.D_m, (p3, q_ice, N, ρ_r, F_r), 1e5)
     #end
->>>>>>> 34eddfbc
     # P3 ice nucleation
     bench_press(
         P3.het_ice_nucleation,
