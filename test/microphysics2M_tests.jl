import Test as TT

import Thermodynamics as TD
import CloudMicrophysics as CM
import ClimaParams as CP

import CloudMicrophysics.Parameters as CMP
import CloudMicrophysics.Common as CMC
import CloudMicrophysics.Microphysics2M as CM2

@info "Microphysics Tests"

function test_microphysics2M(FT)

    # Different 2-moment autoconversion and accretion parameters
    KK2000 = CMP.KK2000(FT)
    B1994 = CMP.B1994(FT)
    TC1980 = CMP.TC1980(FT)
    LD2004 = CMP.LD2004(FT)
    VarTSc = CMP.VarTimescaleAcnv(FT)

    # Seifert and Beheng 2006 parameters
    SB2006 = CMP.SB2006(FT)

    # Thermodynamics and air properties parameters
    aps = CMP.AirProperties(FT)
    tps = TD.Parameters.ThermodynamicsParameters(FT)

    # Terminal velocity parameters
    SB2006Vel = CMP.SB2006VelType(FT)
    Chen2022Vel = CMP.Chen2022VelTypeRain(FT)

    TT.@testset "2M_microphysics - unit tests" begin

        ρ = FT(1)

        # no reference data available - checking if callable and not NaN
        q_liq = FT(0.5e-3)
        q_rai = FT(1e-6)
        N_d = FT(1e8)

        TT.@test CM2.accretion(KK2000, q_liq, q_rai, ρ) != NaN
        TT.@test CM2.accretion(B1994, q_liq, q_rai, ρ) != NaN
        TT.@test CM2.accretion(TC1980, q_liq, q_rai) != NaN
        TT.@test CM2.conv_q_liq_to_q_rai(VarTSc, q_liq, ρ, N_d) != NaN

        # output should be zero if either q_liq or q_rai are zero
        q_liq = FT(0)
        q_rai = FT(1e-6)

        TT.@test CM2.conv_q_liq_to_q_rai(VarTSc, q_liq, ρ, N_d) == FT(0)
        TT.@test CM2.conv_q_liq_to_q_rai(KK2000, q_liq, ρ, N_d) == FT(0)
        TT.@test CM2.conv_q_liq_to_q_rai(B1994, q_liq, ρ, N_d) == FT(0)
        TT.@test CM2.conv_q_liq_to_q_rai(TC1980, q_liq, ρ, N_d) == FT(0)
        TT.@test CM2.conv_q_liq_to_q_rai(LD2004, q_liq, ρ, N_d) == FT(0)
        TT.@test CM2.accretion(KK2000, q_liq, q_rai, ρ) == FT(0)
        TT.@test CM2.accretion(B1994, q_liq, q_rai, ρ) == FT(0)
        TT.@test CM2.accretion(TC1980, q_liq, q_rai) == FT(0)

        q_liq = FT(0.5e-3)
        q_rai = FT(0)
        TT.@test CM2.accretion(KK2000, q_liq, q_rai, ρ) == FT(0)
        TT.@test CM2.accretion(B1994, q_liq, q_rai, ρ) == FT(0)
        TT.@test CM2.accretion(TC1980, q_liq, q_rai) == FT(0)

        TT.@test CM2.conv_q_liq_to_q_rai(VarTSc, q_liq, ρ, N_d) >
                 CM2.conv_q_liq_to_q_rai(VarTSc, q_liq, ρ, 10 * N_d)

        # far from threshold points, autoconversion with and without smooth transition should
        # be approximately equal
        q_liq = FT(0.5e-3)
        TT.@test CM2.conv_q_liq_to_q_rai(B1994, q_liq, ρ, N_d, true) ≈
                 CM2.conv_q_liq_to_q_rai(B1994, q_liq, ρ, N_d, false) rtol = 0.2
        TT.@test CM2.conv_q_liq_to_q_rai(TC1980, q_liq, ρ, N_d, true) ≈
                 CM2.conv_q_liq_to_q_rai(TC1980, q_liq, ρ, N_d, false) rtol =
            0.2
        TT.@test CM2.conv_q_liq_to_q_rai(LD2004, q_liq, ρ, N_d, true) ≈
                 CM2.conv_q_liq_to_q_rai(LD2004, q_liq, ρ, N_d, false) rtol =
            0.2

    end

    TT.@testset "2M_microphysics - compare with Wood_2005" begin

        ρ = FT(1)
        q_liq = FT(0.5e-3)
        N_d = FT(1e8)

        # compare with Wood 2005 Fig 1 panel a
        function compare(scheme, input, output; eps = 0.1)
            TT.@test CM2.conv_q_liq_to_q_rai(scheme, input * FT(1e-3), ρ, N_d) ≈
                     output atol = eps * output
        end
        compare(KK2000, FT(0.03138461538461537), FT(2.636846054348105e-12))
        compare(KK2000, FT(0.8738461538461537), FT(9.491665962977648e-9))
        compare(
            B1994,
            FT(0.13999999999999999),
            FT(4.584323122458155e-12),
            eps = 1,
        )
        compare(
            B1994,
            FT(0.9000000000000006),
            FT(5.4940586176564715e-8),
            eps = 1,
        )
        compare(TC1980, FT(0.2700000000000001), FT(3.2768635256661366e-8))
        compare(TC1980, FT(0.9000000000000006), FT(5.340418612468997e-7))
        compare(LD2004, FT(0.3700000000000002), FT(8.697439193234471e-9))
        compare(LD2004, FT(0.9000000000000006), FT(1.1325570516983242e-7))

        # compare with Wood 2005 Fig 1 panel b
        function compare_Nd(scheme, input, output; eps = 0.1)
            TT.@test CM2.conv_q_liq_to_q_rai(
                scheme,
                q_liq,
                ρ,
                input * FT(1e6),
            ) ≈ output atol = eps * output
        end
        compare_Nd(KK2000, FT(16.13564081404141), FT(6.457285532394289e-8))
        compare_Nd(KK2000, FT(652.093931356625), FT(8.604011482409198e-11))
        compare_Nd(B1994, FT(14.47851799831075), FT(4.2829062386778675e-7))
        compare_Nd(B1994, FT(693.0425211336465), FT(6.076294746898778e-12))
        compare_Nd(TC1980, FT(13.658073017575544), FT(2.7110779872658386e-7))
        compare_Nd(TC1980, FT(205.0970632305975), FT(1.0928660431622176e-7))
        compare_Nd(LD2004, FT(15.122629721719655), FT(1.1647783461546477e-7))
        compare_Nd(
            LD2004,
            FT(149.01220754857331),
            FT(1.3917890403908125e-8),
            eps = 1,
        )

    end

    # 2M_microphysics - Seifert and Beheng 2006 double moment scheme tests
    TT.@testset "limiting lambda_r and x_r - Seifert and Beheng 2006" begin
        #setup
        q_rai = [FT(0), FT(1e-4), FT(1e-2)]
        N_rai = [FT(1e1), FT(1e3), FT(1e5)]
        ρ = FT(1)

        xr_min = FT(2.6e-10)
        xr_max = FT(5e-6)
        λ_min = FT(1e3)
        λ_max = FT(1e4)

        for Nr in N_rai
            for qr in q_rai
                #action
                λ = CM2.raindrops_limited_vars(SB2006.pdf, qr, ρ, Nr).λr
                xr = CM2.raindrops_limited_vars(SB2006.pdf, qr, ρ, Nr).xr

                #test
                TT.@test λ_min <= λ <= λ_max
                TT.@test xr_min <= xr <= xr_max
            end
        end

    end

    TT.@testset "2M_microphysics - Seifert and Beheng 2006 autoconversion and liquid self-collection" begin
        #setup
        ρ = FT(1)
        q_liq = FT(0.5e-3)
        N_liq = FT(1e8)
        q_rai = FT(1e-6)

        kcc = FT(4.44e9)
        xstar = FT(2.6e-10)
        νc = FT(2.0)
        ρ0 = FT(1.225)

        #action
        au = CM2.autoconversion(SB2006.acnv, q_liq, q_rai, ρ, N_liq)
        sc = CM2.liquid_self_collection(SB2006.acnv, q_liq, ρ, au.dN_liq_dt)
        au_sc = CM2.autoconversion_and_liquid_self_collection(
            SB2006,
            q_liq,
            q_rai,
            ρ,
            N_liq,
        )

        Lc = ρ * q_liq
        Lr = ρ * q_rai
        xc = min(xstar, Lc / N_liq)
        τ = 1 - Lc / (Lc + Lr)
        ϕ_au = 400 * τ^0.7 * (1 - τ^0.7)^3
        dqrdt_au =
            kcc / 20 / xstar * (νc + 2) * (νc + 4) / (νc + 1)^2 *
            Lc^2 *
            xc^2 *
            (1 + ϕ_au / (1 - τ)^2) *
            (ρ0 / ρ) / ρ
        dqcdt_au = -dqrdt_au
        dNcdt_au = 2 / xstar * ρ * dqcdt_au
        dNrdt_au = -0.5 * dNcdt_au
        dNcdt_sc = -kcc * (νc + 2) / (νc + 1) * (ρ0 / ρ) * Lc^2 - au.dN_liq_dt

        #test
        TT.@test au isa CM2.LiqRaiRates
        TT.@test au.dq_liq_dt ≈ dqcdt_au rtol = 1e-6
        TT.@test au.dq_rai_dt ≈ dqrdt_au rtol = 1e-6
        TT.@test au.dN_liq_dt ≈ dNcdt_au rtol = 1e-6
        TT.@test au.dN_rai_dt ≈ dNrdt_au rtol = 1e-6
        TT.@test sc ≈ dNcdt_sc rtol = 1e-6
        TT.@test au_sc isa NamedTuple
        TT.@test au_sc.au.dq_liq_dt ≈ dqcdt_au rtol = 1e-6
        TT.@test au_sc.au.dq_rai_dt ≈ dqrdt_au rtol = 1e-6
        TT.@test au_sc.au.dN_liq_dt ≈ dNcdt_au rtol = 1e-6
        TT.@test au_sc.au.dN_rai_dt ≈ dNrdt_au rtol = 1e-6
        TT.@test au_sc.sc ≈ dNcdt_sc rtol = 1e-6

        #action
        au = CM2.autoconversion(SB2006.acnv, FT(0), FT(0), ρ, N_liq)
        sc = CM2.liquid_self_collection(SB2006.acnv, FT(0), ρ, au.dN_liq_dt)
        au_sc = CM2.autoconversion_and_liquid_self_collection(
            SB2006,
            FT(0),
            FT(0),
            ρ,
            N_liq,
        )

        #test
        TT.@test au.dq_liq_dt ≈ FT(0) atol = eps(FT)
        TT.@test au.dq_rai_dt ≈ FT(0) atol = eps(FT)
        TT.@test au.dN_liq_dt ≈ FT(0) atol = eps(FT)
        TT.@test au.dN_rai_dt ≈ FT(0) atol = eps(FT)
        TT.@test sc ≈ FT(0) atol = eps(FT)
        TT.@test au_sc.au.dq_liq_dt ≈ FT(0) atol = eps(FT)
        TT.@test au_sc.au.dq_rai_dt ≈ FT(0) atol = eps(FT)
        TT.@test au_sc.au.dN_liq_dt ≈ FT(0) atol = eps(FT)
        TT.@test au_sc.au.dN_rai_dt ≈ FT(0) atol = eps(FT)
        TT.@test au_sc.sc ≈ FT(0) atol = eps(FT)
    end

    TT.@testset "2M_microphysics - Seifert and Beheng 2006 accretion" begin
        #setup
        ρ = FT(1.1)
        q_liq = FT(0.5e-3)
        N_liq = FT(1e8)
        q_rai = FT(1e-6)
        N_rai = FT(1e4)

        kcr = FT(5.25)
        ρ0 = FT(1.225)

        #action
        ac = CM2.accretion(SB2006, q_liq, q_rai, ρ, N_liq)

        Lc = ρ * q_liq
        Lr = ρ * q_rai
        xc = Lc / N_liq
        τ = 1 - Lc / (Lc + Lr)
        ϕ_ac = (τ / (τ + 5e-5))^4

        dqrdt_ac = kcr * Lc * Lr * ϕ_ac * sqrt(ρ0 / ρ) / ρ
        dqcdt_ac = -dqrdt_ac
        dNcdt_ac = 1 / xc * ρ * dqcdt_ac
        dNrdt_ac = FT(0)

        #test
        TT.@test ac isa CM2.LiqRaiRates
        TT.@test ac.dq_liq_dt ≈ dqcdt_ac rtol = FT(1e-6)
        TT.@test ac.dq_rai_dt ≈ dqrdt_ac rtol = FT(1e-6)
        TT.@test ac.dN_liq_dt ≈ dNcdt_ac rtol = FT(1e-6)
        TT.@test ac.dN_rai_dt ≈ dNrdt_ac rtol = FT(1e-6)

        #action
        ac = CM2.accretion(SB2006, FT(0), FT(0), ρ, N_liq)

        #test
        TT.@test ac.dq_liq_dt ≈ FT(0) atol = eps(FT)
        TT.@test ac.dq_rai_dt ≈ FT(0) atol = eps(FT)
        TT.@test ac.dN_liq_dt ≈ FT(0) atol = eps(FT)
        TT.@test ac.dN_rai_dt ≈ FT(0) atol = eps(FT)
    end

    TT.@testset "2M_microphysics - Seifert and Beheng 2006 rain self-collection and breakup" begin
        #setup
        ρ = FT(1.1)
        q_rai = FT(1e-6)
        N_rai = FT(1e4)

        krr = FT(7.12)
        κrr = FT(60.7)
        Deq = FT(9e-4)
        Dr_th = FT(3.5e-4)
        kbr = FT(1000)
        κbr = FT(2300)
        ρ0 = FT(1.225)

        #action
        sc_rai =
            CM2.rain_self_collection(SB2006.pdf, SB2006.self, q_rai, ρ, N_rai)
        br_rai =
            CM2.rain_breakup(SB2006.pdf, SB2006.brek, q_rai, ρ, N_rai, sc_rai)
        sc_br_rai =
            CM2.rain_self_collection_and_breakup(SB2006, q_rai, ρ, N_rai)

        λr =
            CM2.raindrops_limited_vars(SB2006.pdf, q_rai, ρ, N_rai).λr *
            FT(6 / π / 1000)^FT(1 / 3)
        dNrdt_sc = -krr * N_rai * ρ * q_rai * (1 + κrr / λr)^-5 * sqrt(ρ0 / ρ)

        Dr =
            (
                CM2.raindrops_limited_vars(SB2006.pdf, q_rai, ρ, N_rai).xr /
                1000 / FT(π) * 6
            )^FT(1 / 3)
        ΔDr = Dr - Deq
        ϕ_br =
            Dr < 0.35e-3 ? FT(-1) :
            ((Dr < 0.9e-3) ? kbr * ΔDr : 2 * (exp(κbr * ΔDr) - 1))

        dNrdt_br = -(ϕ_br + 1) * sc_rai

        #test
        TT.@test sc_rai ≈ dNrdt_sc rtol = 1e-6
        TT.@test CM2.rain_self_collection(
            SB2006.pdf,
            SB2006.self,
            FT(0),
            ρ,
            N_rai,
        ) ≈ FT(0) atol = eps(FT)
        TT.@test br_rai ≈ dNrdt_br rtol = 1e-6
        TT.@test sc_br_rai isa NamedTuple
        TT.@test sc_br_rai.sc ≈ dNrdt_sc rtol = 1e-6
        TT.@test sc_br_rai.br ≈ dNrdt_br rtol = 1e-6

        #setup
        q_rai = FT(0)

        #action
        sc_rai =
            CM2.rain_self_collection(SB2006.pdf, SB2006.self, q_rai, ρ, N_rai)
        br_rai =
            CM2.rain_breakup(SB2006.pdf, SB2006.brek, q_rai, ρ, N_rai, sc_rai)
        sc_br_rai =
            CM2.rain_self_collection_and_breakup(SB2006, q_rai, ρ, N_rai)

        #test
        TT.@test sc_rai ≈ FT(0) atol = eps(FT)
        TT.@test br_rai ≈ FT(0) atol = eps(FT)
        TT.@test sc_br_rai.sc ≈ FT(0) atol = eps(FT)
        TT.@test sc_br_rai.br ≈ FT(0) atol = eps(FT)
    end

    TT.@testset "2M_microphysics - Seifert and Beheng 2006 rain terminal velocity" begin
        #setup
        ρ = FT(1.1)
        q_rai = FT(1e-6)
        N_rai = FT(1e4)

        ρ0 = FT(1.225)
        aR = FT(9.65)
        bR = FT(10.3)
        cR = FT(600)

        #action
        vt_rai = CM2.rain_terminal_velocity(SB2006, SB2006Vel, q_rai, ρ, N_rai)

        λr = CM2.raindrops_limited_vars(SB2006.pdf, q_rai, ρ, N_rai).λr
        vt0 = max(0, sqrt(ρ0 / ρ) * (aR - bR / (1 + cR / λr)))
        vt1 = max(0, sqrt(ρ0 / ρ) * (aR - bR / (1 + cR / λr)^4))

        #test
        TT.@test vt_rai isa Tuple
        TT.@test vt_rai[1] ≈ vt0 rtol = 1e-6
        TT.@test vt_rai[2] ≈ vt1 rtol = 1e-6
        TT.@test CM2.rain_terminal_velocity(
            SB2006,
            SB2006Vel,
            FT(0),
            ρ,
            N_rai,
        )[1] ≈ 0 atol = eps(FT)
        TT.@test CM2.rain_terminal_velocity(
            SB2006,
            SB2006Vel,
            FT(0),
            ρ,
            N_rai,
        )[2] ≈ 0 atol = eps(FT)
    end

    TT.@testset "2M_microphysics - Chen 2022 rain terminal velocity" begin
        #setup
        ρ = FT(1.1)
        q_rai = FT(5e-4)
        N_rai = FT(1e4)

        #action
        vt_rai =
            CM2.rain_terminal_velocity(SB2006, Chen2022Vel, q_rai, ρ, N_rai)
        v_bigger =
            CM2.rain_terminal_velocity(SB2006, Chen2022Vel, q_rai * 2, ρ, N_rai)

        #test
        TT.@test vt_rai isa Tuple
        TT.@test vt_rai[1] ≈ 1.2591475834547752 rtol = 1e-6
        TT.@test vt_rai[2] ≈ 4.552478635185714 rtol = 1e-6

        TT.@test CM2.rain_terminal_velocity(
            SB2006,
            Chen2022Vel,
            FT(0),
            ρ,
            N_rai,
        )[1] ≈ 0 atol = eps(FT)
        TT.@test CM2.rain_terminal_velocity(
            SB2006,
            Chen2022Vel,
            FT(0),
            ρ,
            N_rai,
        )[2] ≈ 0 atol = eps(FT)

        TT.@test v_bigger[1] > vt_rai[1]
        TT.@test v_bigger[2] > vt_rai[2]
    end

    TT.@testset "2M_microphysics - Seifert and Beheng 2006 rain evaporation" begin
        #setup
        ρ = FT(1.1)
        q_rai = FT(1e-6)
        N_rai = FT(1e4)
        T = FT(288.15)
        q_tot = FT(1e-3)
        q = TD.PhasePartition(q_tot)

        av = FT(0.78)
        bv = FT(0.308)
        α = FT(159.0)
        β = FT(0.266)
        (; ν_air, D_vapor) = aps
        ρ0 = FT(1.225)

        #action
        evap = CM2.rain_evaporation(SB2006, aps, tps, q, q_rai, ρ, N_rai, T)

        G = CMC.G_func(aps, tps, T, TD.Liquid())
        S = TD.supersaturation(tps, q, ρ, T, TD.Liquid())

        xr = CM2.raindrops_limited_vars(SB2006.pdf, q_rai, ρ, N_rai).xr
        Dr = FT(6 / π / 1000.0)^FT(1 / 3) * xr^FT(1 / 3)
        N_Re = α * xr^β * sqrt(ρ0 / ρ) * Dr / ν_air

        a_vent_0 = av * FT(0.1915222379058504)
        b_vent_0 = bv * FT(0.2040123897555518)
        Fv0 = a_vent_0 + b_vent_0 * (ν_air / D_vapor)^FT(1 / 3) * sqrt(N_Re)
        a_vent_1 = av * FT(0.5503212081491045)
        b_vent_1 = bv * FT(0.5873135598802672)
        Fv1 = a_vent_1 + b_vent_1 * (ν_air / D_vapor)^FT(1 / 3) * sqrt(N_Re)

        evap0 = 2 * FT(π) * G * S * N_rai * Dr * Fv0 / xr
        evap1 = 2 * FT(π) * G * S * N_rai * Dr * Fv1 / ρ

        #test
        TT.@test evap isa Tuple
        TT.@test evap[1] ≈ (evap0 - 2.5) rtol = 1e-4
        TT.@test evap[2] ≈ evap1 rtol = 1e-5
        TT.@test CM2.rain_evaporation(
            SB2006,
            aps,
            tps,
            q,
            FT(0),
            ρ,
            N_rai,
            T,
        )[1] ≈ 0 atol = eps(FT)
        TT.@test CM2.rain_evaporation(
            SB2006,
            aps,
            tps,
            q,
            FT(0),
            ρ,
            N_rai,
            T,
        )[2] ≈ 0 atol = eps(FT)
    end

    TT.@testset "2M_microphysics - Seifert and Beheng 2006 effective radius" begin
        #setup 
        ρ_air = FT(1)
        ρ_w = FT(1000)
        q_liq = FT(3.654e-4)
        N_liq = FT(22886304)
        q_rai = FT(1.563e-4)
        N_rai = FT(6813825)

<<<<<<< HEAD
        νr = FT(-2 / 3)
        μr = FT(1 / 3)

        #action
        reff = CM2.effective_radius(
            SB2006.acnv,
            νr,
            μr,
=======
        #action
        reff = CM2.effective_radius(
            SB2006.acnv,
>>>>>>> c686e65d
            q_liq,
            q_rai,
            N_liq,
            N_rai,
            ρ_air,
            ρ_w,
        )

        #test
<<<<<<< HEAD
        TT.@test reff ≈ FT(1.7610863258663537e-5) atol = 3.5e-6
        TT.@test reff ≈ FT(1.7065506703493487e-5) atol = 3.5e-6
=======
        TT.@test reff ≈ FT(1.76109e-5) atol = 3.5e-6
        TT.@test reff ≈ FT(1.70655e-5) atol = 3.5e-6
>>>>>>> c686e65d

    end

    TT.@testset "2M_microphysics - Seifert and Beheng 2006 radar reflectivity" begin
        #setup 
        ρ_air = FT(1e-3)
        ρ_w = FT(1)
        q_liq = FT(3.654e-4)
        N_liq = FT(22886304 * 1e-9)
        q_rai = FT(1.563e-4)
        N_rai = FT(6813825 * 1e-9)

<<<<<<< HEAD
        νr = FT(-2 / 3)
        μr = FT(1 / 3)

        #action
        rr = CM2.radar_reflectivity(
            SB2006.acnv,
            νr,
            μr,
=======
        #action
        rr = CM2.radar_reflectivity(
            SB2006.acnv,
>>>>>>> c686e65d
            q_liq,
            q_rai,
            N_liq,
            N_rai,
            ρ_air,
            ρ_w,
        )

<<<<<<< HEAD
        TT.@test rr ≈ FT(-32.86711561482243) atol = 10
        TT.@test rr ≈ FT(-22.96183760352217) atol = 10
=======
        TT.@test rr ≈ FT(-33) atol = 10
        TT.@test rr ≈ FT(-23) atol = 10
>>>>>>> c686e65d

    end
end

println("Testing Float64")
test_microphysics2M(Float64)

println("Testing Float32")
test_microphysics2M(Float32)<|MERGE_RESOLUTION|>--- conflicted
+++ resolved
@@ -496,20 +496,9 @@
         q_rai = FT(1.563e-4)
         N_rai = FT(6813825)
 
-<<<<<<< HEAD
-        νr = FT(-2 / 3)
-        μr = FT(1 / 3)
-
         #action
         reff = CM2.effective_radius(
             SB2006.acnv,
-            νr,
-            μr,
-=======
-        #action
-        reff = CM2.effective_radius(
-            SB2006.acnv,
->>>>>>> c686e65d
             q_liq,
             q_rai,
             N_liq,
@@ -519,13 +508,8 @@
         )
 
         #test
-<<<<<<< HEAD
-        TT.@test reff ≈ FT(1.7610863258663537e-5) atol = 3.5e-6
-        TT.@test reff ≈ FT(1.7065506703493487e-5) atol = 3.5e-6
-=======
         TT.@test reff ≈ FT(1.76109e-5) atol = 3.5e-6
         TT.@test reff ≈ FT(1.70655e-5) atol = 3.5e-6
->>>>>>> c686e65d
 
     end
 
@@ -538,20 +522,9 @@
         q_rai = FT(1.563e-4)
         N_rai = FT(6813825 * 1e-9)
 
-<<<<<<< HEAD
-        νr = FT(-2 / 3)
-        μr = FT(1 / 3)
-
         #action
         rr = CM2.radar_reflectivity(
             SB2006.acnv,
-            νr,
-            μr,
-=======
-        #action
-        rr = CM2.radar_reflectivity(
-            SB2006.acnv,
->>>>>>> c686e65d
             q_liq,
             q_rai,
             N_liq,
@@ -560,13 +533,8 @@
             ρ_w,
         )
 
-<<<<<<< HEAD
-        TT.@test rr ≈ FT(-32.86711561482243) atol = 10
-        TT.@test rr ≈ FT(-22.96183760352217) atol = 10
-=======
         TT.@test rr ≈ FT(-33) atol = 10
         TT.@test rr ≈ FT(-23) atol = 10
->>>>>>> c686e65d
 
     end
 end
