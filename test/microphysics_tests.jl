import Test

import CLIMAParameters

import Thermodynamics
import Thermodynamics.ThermodynamicsParameters

import CloudMicrophysics
import CloudMicrophysics.CloudMicrophysicsParameters
import CloudMicrophysics.Microphysics_0M_Parameters
import CloudMicrophysics.Microphysics_1M_Parameters


const TT = Test
const TD = Thermodynamics
<<<<<<< HEAD
const CM0 = CloudMicrophysics.Microphysics_0M
const CM1 = CloudMicrophysics.Microphysics_1M
=======
const CMT = CloudMicrophysics.CommonTypes
const CMNe = CloudMicrophysics.MicrophysicsNonEq
const CM0 = CloudMicrophysics.Microphysics0M
const CM1 = CloudMicrophysics.Microphysics1M

const CP = CLIMAParameters
const CP_planet = CLIMAParameters.Planet
const CP_micro0 = CLIMAParameters.Atmos.Microphysics_0M
const CP_micro1 = CLIMAParameters.Atmos.Microphysics
>>>>>>> 109072c4


# build the parameter sets
param_therm = ThermodynamicsParameters(micro_parameter_dict)
param_0M = Microphysics_0M_Parameters(micro_parameter_dict)
param_1M = Microphysics_1M_Parameters(micro_parameter_dict, param_therm)

param_set_0M =
    CloudMicrophysicsParameters(micro_parameter_dict, param_0M, param_therm)
param_set_1M =
    CloudMicrophysicsParameters(micro_parameter_dict, param_1M, param_therm)

# we need the molmass ratio for testing - here just use the saved version
test_parameter_dict = Dict("molmass_ratio" => param_set_0M.molmass_ratio)

CLIMAParameters.write_log_file(micro_parameter_dict, "test_log_file.toml")

const liquid = CMT.LiquidType()
const ice = CMT.IceType()
const rain = CMT.RainType()
const snow = CMT.SnowType()

TT.@testset "τ_relax" begin

<<<<<<< HEAD
    TT.@test CM1.τ_relax(param_set_1M.MPS, liquid) ≈ 10
    TT.@test CM1.τ_relax(param_set_1M.MPS, ice) ≈ 10
=======
    TT.@test CMNe.τ_relax(prs, liquid) ≈ 10
    TT.@test CMNe.τ_relax(prs, ice) ≈ 10
>>>>>>> 109072c4

end

TT.@testset "0M_microphysics" begin
    #these parameters are stored in 0M microphysics
    τ_precip = param_set_0M.MPS.τ_precip
    qc_0 = param_set_0M.MPS.qc_0
    S_0 = param_set_0M.MPS.S_0

    q_vap_sat = 10e-3
    qc = 3e-3
    q_tot = 13e-3
    frac = [0.0, 0.5, 1.0]

    # no rain if no cloud
    q = TD.PhasePartition(q_tot, 0.0, 0.0)
    TT.@test CM0.remove_precipitation(param_set_0M.MPS, q) ≈ 0
    TT.@test CM0.remove_precipitation(param_set_0M.MPS, q, q_vap_sat) ≈ 0

    # rain based on qc threshold
    for lf in frac
        q_liq = qc * lf
        q_ice = (1 - lf) * qc

        q = TD.PhasePartition(q_tot, q_liq, q_ice)

        TT.@test CM0.remove_precipitation(param_set_0M.MPS, q) ≈
                 -max(0, q_liq + q_ice - qc_0) / τ_precip
    end

    # rain based on supersaturation threshold
    for lf in frac
        q_liq = qc * lf
        q_ice = (1 - lf) * qc

        q = TD.PhasePartition(q_tot, q_liq, q_ice)

        TT.@test CM0.remove_precipitation(param_set_0M.MPS, q, q_vap_sat) ≈
                 -max(0, q_liq + q_ice - S_0 * q_vap_sat) / τ_precip
    end
end

TT.@testset "RainFallSpeed" begin
    # eq. 5d in [Grabowski1996](@cite)
    function terminal_velocity_empir(
        q_rai::FT,
        q_tot::FT,
        ρ::FT,
        ρ_air_ground::FT,
    ) where {FT <: Real}
        rr = q_rai / (1 - q_tot)
        vel = FT(14.34) * ρ_air_ground^FT(0.5) * ρ^-FT(0.3654) * rr^FT(0.1346)
        return vel
    end

    # some example values
    q_rain_range = range(1e-8, stop = 5e-3, length = 10)
    ρ_air, q_tot, ρ_air_ground = 1.2, 20 * 1e-3, 1.22

    for q_rai in q_rain_range
        TT.@test CM1.terminal_velocity(param_set_1M.MPS, rain, ρ_air, q_rai) ≈
                 terminal_velocity_empir(q_rai, q_tot, ρ_air, ρ_air_ground) atol =
            0.2 * terminal_velocity_empir(q_rai, q_tot, ρ_air, ρ_air_ground)

    end
end

TT.@testset "CloudLiquidCondEvap" begin

    q_liq_sat = 5e-3
    frac = [0.0, 0.5, 1.0, 1.5]

<<<<<<< HEAD
    τ_cond_evap = CM1.τ_relax(param_set_1M.MPS, liquid)
=======
    _τ_cond_evap = CMNe.τ_relax(prs, liquid)
>>>>>>> 109072c4

    for fr in frac
        q_liq = q_liq_sat * fr

<<<<<<< HEAD
        TT.@test CM1.conv_q_vap_to_q_liq_ice(
            param_set_1M.MPS,
=======
        TT.@test CMNe.conv_q_vap_to_q_liq_ice(
            prs,
>>>>>>> 109072c4
            liquid,
            TD.PhasePartition(0.0, q_liq_sat, 0.0),
            TD.PhasePartition(0.0, q_liq, 0.0),
        ) ≈ (1 - fr) * q_liq_sat / τ_cond_evap
    end
end

TT.@testset "CloudIceCondEvap" begin

    q_ice_sat = 2e-3
    frac = [0.0, 0.5, 1.0, 1.5]

<<<<<<< HEAD
    τ_cond_evap = CM1.τ_relax(param_set_1M.MPS, ice)
=======
    _τ_cond_evap = CMNe.τ_relax(prs, ice)
>>>>>>> 109072c4

    for fr in frac
        q_ice = q_ice_sat * fr

<<<<<<< HEAD
        TT.@test CM1.conv_q_vap_to_q_liq_ice(
            param_set_1M.MPS,
=======
        TT.@test CMNe.conv_q_vap_to_q_liq_ice(
            prs,
>>>>>>> 109072c4
            ice,
            TD.PhasePartition(0.0, 0.0, q_ice_sat),
            TD.PhasePartition(0.0, 0.0, q_ice),
        ) ≈ (1 - fr) * q_ice_sat / τ_cond_evap
    end
end

TT.@testset "RainAutoconversion" begin
    #get parameters from Microphysics scheme
    q_liq_threshold = param_set_1M.MPS.q_liq_threshold
    τ_acnv_rai = param_set_1M.MPS.τ_acnv_rai

    q_liq_small = 0.5 * q_liq_threshold
    TT.@test CM1.conv_q_liq_to_q_rai(param_set_1M.MPS, q_liq_small) == 0.0

    q_liq_big = 1.5 * q_liq_threshold
    TT.@test CM1.conv_q_liq_to_q_rai(param_set_1M.MPS, q_liq_big) ==
             0.5 * q_liq_threshold / τ_acnv_rai
end

TT.@testset "SnowAutoconversionNoSupersat" begin
    #get parameters from Microphysics scheme
    q_ice_threshold = param_set_1M.MPS.q_ice_threshold
    τ_acnv_sno = param_set_1M.MPS.τ_acnv_sno

    q_ice_small = 0.5 * q_ice_threshold
    TT.@test CM1.conv_q_ice_to_q_sno_no_supersat(
        param_set_1M.MPS,
        q_ice_small,
    ) == 0.0

    q_ice_big = 1.5 * q_ice_threshold
    TT.@test CM1.conv_q_ice_to_q_sno_no_supersat(param_set_1M.MPS, q_ice_big) ≈
             0.5 * q_ice_threshold / τ_acnv_sno
end

TT.@testset "SnowAutoconversion" begin

    ρ = 1.0

    # above freezing temperatures -> no snow
    q = TD.PhasePartition(15e-3, 2e-3, 1e-3)
    T = 273.15 + 30
    TT.@test CM1.conv_q_ice_to_q_sno(param_set_1M.MPS, q, ρ, T) == 0.0

    # no ice -> no snow
    q = TD.PhasePartition(15e-3, 2e-3, 0.0)
    T = 273.15 - 30
    TT.@test CM1.conv_q_ice_to_q_sno(param_set_1M.MPS, q, ρ, T) == 0.0

    # no supersaturation -> no snow
    T = 273.15 - 5
    q_sat_ice = TD.q_vap_saturation_generic(param_set_1M.TPS, T, ρ, TD.Ice())
    q = TD.PhasePartition(q_sat_ice, 2e-3, 3e-3)
    TT.@test CM1.conv_q_ice_to_q_sno(param_set_1M.MPS, q, ρ, T) == 0.0

    # TODO - coudnt find a plot of what it should be from the original paper
    # just chacking if the number stays the same
    T = 273.15 - 10
    q_vap = 1.02 * TD.q_vap_saturation_generic(param_set_1M.TPS, T, ρ, TD.Ice())
    q_liq = 0.0
    q_ice = 0.03 * q_vap
    q = TD.PhasePartition(q_vap + q_liq + q_ice, q_liq, q_ice)
    TT.@test CM1.conv_q_ice_to_q_sno(param_set_1M.MPS, q, ρ, T) ≈
             1.8512022335645584e-9

end

TT.@testset "RainLiquidAccretion" begin

    # eq. 5b in [Grabowski1996](@cite)
    function accretion_empir(q_rai::FT, q_liq::FT, q_tot::FT) where {FT <: Real}
        rr = q_rai / (FT(1) - q_tot)
        rl = q_liq / (FT(1) - q_tot)
        return FT(2.2) * rl * rr^FT(7 / 8)
    end

    # some example values
    q_rain_range = range(1e-8, stop = 5e-3, length = 10)
    ρ_air, q_liq, q_tot = 1.2, 5e-4, 20e-3

    for q_rai in q_rain_range
        TT.@test CM1.accretion(
            param_set_1M.MPS,
            liquid,
            rain,
            q_liq,
            q_rai,
            ρ_air,
        ) ≈ accretion_empir(q_rai, q_liq, q_tot) atol =
            (0.1 * accretion_empir(q_rai, q_liq, q_tot))
    end
end

TT.@testset "Accretion" begin
    # TODO - coudnt find a plot of what it should be from the original paper
    # just chacking if the number stays the same

    # some example values
    ρ = 1.2
    q_tot = 20e-3
    q_ice = 5e-4
    q_sno = 5e-4
    q_liq = 5e-4
    q_rai = 5e-4

    TT.@test CM1.accretion(param_set_1M.MPS, liquid, rain, q_liq, q_rai, ρ) ≈
             1.4150106417043544e-6
    TT.@test CM1.accretion(param_set_1M.MPS, ice, snow, q_ice, q_sno, ρ) ≈
             2.453070979562392e-7
    TT.@test CM1.accretion(param_set_1M.MPS, liquid, snow, q_liq, q_sno, ρ) ≈
             2.453070979562392e-7
    TT.@test CM1.accretion(param_set_1M.MPS, ice, rain, q_ice, q_rai, ρ) ≈
             1.768763302130443e-6

    TT.@test CM1.accretion_rain_sink(param_set_1M.MPS, q_ice, q_rai, ρ) ≈
             3.085229094251214e-5

    TT.@test CM1.accretion_snow_rain(
        param_set_1M.MPS,
        snow,
        rain,
        q_sno,
        q_rai,
        ρ,
    ) ≈ 2.1705865794293408e-4
    TT.@test CM1.accretion_snow_rain(
        param_set_1M.MPS,
        rain,
        snow,
        q_rai,
        q_sno,
        ρ,
    ) ≈ 6.0118801860768854e-5
end

TT.@testset "RainEvaporation" begin

    # eq. 5c in [Grabowski1996](@cite)
    function rain_evap_empir(
        param_set::CloudMicrophysicsParameters,
        q_rai::FT,
        q::TD.PhasePartition,
        T::FT,
        p::FT,
        ρ::FT,
    ) where {FT <: Real}

        q_sat = TD.q_vap_saturation_generic(param_set.TPS, T, ρ, TD.Liquid())
        q_vap = q.tot - q.liq
        rr = q_rai / (1 - q.tot)
        rv_sat = q_sat / (1 - q.tot)
        S = q_vap / q_sat - 1

        ag, bg = FT(5.4 * 1e2), FT(2.55 * 1e5)
        G = FT(1) / (ag + bg / p / rv_sat) / ρ

        av, bv = FT(1.6), FT(124.9)
        F =
            av * (ρ / FT(1e3))^FT(0.525) * rr^FT(0.525) +
            bv * (ρ / FT(1e3))^FT(0.7296) * rr^FT(0.7296)

        return 1 / (1 - q.tot) * S * F * G
    end

    # example values
    T, p = 273.15 + 15, 90000.0
    ϵ = 1.0 / test_parameter_dict["molmass_ratio"]
    p_sat = TD.saturation_vapor_pressure(param_set_1M.TPS, T, TD.Liquid())
    q_sat = ϵ * p_sat / (p + p_sat * (ϵ - 1.0))
    q_rain_range = range(1e-8, stop = 5e-3, length = 10)
    q_tot = 15e-3
    q_vap = 0.15 * q_sat
    q_ice = 0.0
    q_liq = q_tot - q_vap - q_ice
    q = TD.PhasePartition(q_tot, q_liq, q_ice)
    R = TD.gas_constant_air(param_set_1M.TPS, q)
    ρ = p / R / T

    for q_rai in q_rain_range
        TT.@test CM1.evaporation_sublimation(
            param_set_1M.MPS,
            rain,
            q,
            q_rai,
            ρ,
            T,
        ) ≈ rain_evap_empir(param_set_1M, q_rai, q, T, p, ρ) atol =
            -0.5 * rain_evap_empir(param_set_1M, q_rai, q, T, p, ρ)
    end

    # no condensational growth for rain
    T, p = 273.15 + 15, 90000.0
    ϵ = 1.0 / test_parameter_dict["molmass_ratio"]
    p_sat = TD.saturation_vapor_pressure(param_set_1M.TPS, T, TD.Liquid())
    q_sat = ϵ * p_sat / (p + p_sat * (ϵ - 1.0))
    q_rai = 1e-4
    q_tot = 15e-3
    q_vap = 1.15 * q_sat
    q_ice = 0.0
    q_liq = q_tot - q_vap - q_ice
    q = TD.PhasePartition(q_tot, q_liq, q_ice)
    R = TD.gas_constant_air(param_set_1M.TPS, q)
    ρ = p / R / T

    TT.@test CM1.evaporation_sublimation(
        param_set_1M.MPS,
        rain,
        q,
        q_rai,
        ρ,
        T,
    ) ≈ 0.0

end

TT.@testset "SnowSublimation" begin
    # TODO - coudnt find a plot of what it should be from the original paper
    # just chacking if the number stays the same

    cnt = 0
    ref_val = [
        -1.9756907119482267e-7,
        1.9751292385808357e-7,
        -1.6641552112891826e-7,
        1.663814937710236e-7,
    ]
    # some example values
    for T in [273.15 + 2, 273.15 - 2]
        p = 90000.0
        ϵ = 1.0 / test_parameter_dict["molmass_ratio"]
        p_sat = TD.saturation_vapor_pressure(param_set_1M.TPS, T, TD.Ice())
        q_sat = ϵ * p_sat / (p + p_sat * (ϵ - 1.0))

        for eps in [0.95, 1.05]
            cnt += 1

            q_tot = eps * q_sat
            q_ice = 0.0
            q_liq = 0.0
            q = TD.PhasePartition(q_tot, q_liq, q_ice)

            q_sno = 1e-4

            R = TD.gas_constant_air(param_set_1M.TPS, q)
            ρ = p / R / T

            TT.@test CM1.evaporation_sublimation(
                param_set_1M.MPS,
                snow,
                q,
                q_sno,
                ρ,
                T,
            ) ≈ ref_val[cnt]

        end
    end
end

TT.@testset "SnowMelt" begin

    # TODO - find a good reference to compare with
    T = 273.15 + 2
    ρ = 1.2
    q_sno = 1e-4
    TT.@test CM1.snow_melt(param_set_1M.MPS, q_sno, ρ, T) ≈ 9.518235437405256e-6

    # no snow -> no snow melt
    T = 273.15 + 2
    ρ = 1.2
    q_sno = 0.0
    TT.@test CM1.snow_melt(param_set_1M.MPS, q_sno, ρ, T) ≈ 0

    # T < T_freeze -> no snow melt
    T = 273.15 - 2
    ρ = 1.2
    q_sno = 1e-4
    TT.@test CM1.snow_melt(param_set_1M.MPS, q_sno, ρ, T) ≈ 0

end<|MERGE_RESOLUTION|>--- conflicted
+++ resolved
@@ -9,35 +9,26 @@
 import CloudMicrophysics.CloudMicrophysicsParameters
 import CloudMicrophysics.Microphysics_0M_Parameters
 import CloudMicrophysics.Microphysics_1M_Parameters
-
+import CloudMicrophysics.NonEqMoistureParameters
 
 const TT = Test
 const TD = Thermodynamics
-<<<<<<< HEAD
-const CM0 = CloudMicrophysics.Microphysics_0M
-const CM1 = CloudMicrophysics.Microphysics_1M
-=======
 const CMT = CloudMicrophysics.CommonTypes
 const CMNe = CloudMicrophysics.MicrophysicsNonEq
 const CM0 = CloudMicrophysics.Microphysics0M
 const CM1 = CloudMicrophysics.Microphysics1M
 
-const CP = CLIMAParameters
-const CP_planet = CLIMAParameters.Planet
-const CP_micro0 = CLIMAParameters.Atmos.Microphysics_0M
-const CP_micro1 = CLIMAParameters.Atmos.Microphysics
->>>>>>> 109072c4
-
 
 # build the parameter sets
-param_therm = ThermodynamicsParameters(micro_parameter_dict)
-param_0M = Microphysics_0M_Parameters(micro_parameter_dict)
-param_1M = Microphysics_1M_Parameters(micro_parameter_dict, param_therm)
+param_therm = ThermodynamicsParameters(micro_parameter_dict)# TPS
+param_0M = Microphysics_0M_Parameters(micro_parameter_dict) # PPS
+param_1M = Microphysics_1M_Parameters(micro_parameter_dict, param_therm) # PPS
+param_noneq = NonEqMoistureParameters(micro_parameter_dict) # MPS
 
 param_set_0M =
-    CloudMicrophysicsParameters(micro_parameter_dict, param_0M, param_therm)
+    CloudMicrophysicsParameters(micro_parameter_dict, param_0M, param_noneq, param_therm)
 param_set_1M =
-    CloudMicrophysicsParameters(micro_parameter_dict, param_1M, param_therm)
+    CloudMicrophysicsParameters(micro_parameter_dict, param_1M, param_noneq, param_therm)
 
 # we need the molmass ratio for testing - here just use the saved version
 test_parameter_dict = Dict("molmass_ratio" => param_set_0M.molmass_ratio)
@@ -51,21 +42,16 @@
 
 TT.@testset "τ_relax" begin
 
-<<<<<<< HEAD
-    TT.@test CM1.τ_relax(param_set_1M.MPS, liquid) ≈ 10
-    TT.@test CM1.τ_relax(param_set_1M.MPS, ice) ≈ 10
-=======
-    TT.@test CMNe.τ_relax(prs, liquid) ≈ 10
-    TT.@test CMNe.τ_relax(prs, ice) ≈ 10
->>>>>>> 109072c4
+    TT.@test CMNe.τ_relax(param_set_1M.MPS, liquid) ≈ 10
+    TT.@test CMNe.τ_relax(param_set_1M.MPS, ice) ≈ 10
 
 end
 
 TT.@testset "0M_microphysics" begin
     #these parameters are stored in 0M microphysics
-    τ_precip = param_set_0M.MPS.τ_precip
-    qc_0 = param_set_0M.MPS.qc_0
-    S_0 = param_set_0M.MPS.S_0
+    τ_precip = param_set_0M.PPS.τ_precip
+    qc_0 = param_set_0M.PPS.qc_0
+    S_0 = param_set_0M.PPS.S_0
 
     q_vap_sat = 10e-3
     qc = 3e-3
@@ -74,8 +60,8 @@
 
     # no rain if no cloud
     q = TD.PhasePartition(q_tot, 0.0, 0.0)
-    TT.@test CM0.remove_precipitation(param_set_0M.MPS, q) ≈ 0
-    TT.@test CM0.remove_precipitation(param_set_0M.MPS, q, q_vap_sat) ≈ 0
+    TT.@test CM0.remove_precipitation(param_set_0M.PPS, q) ≈ 0
+    TT.@test CM0.remove_precipitation(param_set_0M.PPS, q, q_vap_sat) ≈ 0
 
     # rain based on qc threshold
     for lf in frac
@@ -84,7 +70,7 @@
 
         q = TD.PhasePartition(q_tot, q_liq, q_ice)
 
-        TT.@test CM0.remove_precipitation(param_set_0M.MPS, q) ≈
+        TT.@test CM0.remove_precipitation(param_set_0M.PPS, q) ≈
                  -max(0, q_liq + q_ice - qc_0) / τ_precip
     end
 
@@ -95,7 +81,7 @@
 
         q = TD.PhasePartition(q_tot, q_liq, q_ice)
 
-        TT.@test CM0.remove_precipitation(param_set_0M.MPS, q, q_vap_sat) ≈
+        TT.@test CM0.remove_precipitation(param_set_0M.PPS, q, q_vap_sat) ≈
                  -max(0, q_liq + q_ice - S_0 * q_vap_sat) / τ_precip
     end
 end
@@ -118,7 +104,7 @@
     ρ_air, q_tot, ρ_air_ground = 1.2, 20 * 1e-3, 1.22
 
     for q_rai in q_rain_range
-        TT.@test CM1.terminal_velocity(param_set_1M.MPS, rain, ρ_air, q_rai) ≈
+        TT.@test CM1.terminal_velocity(param_set_1M.PPS, rain, ρ_air, q_rai) ≈
                  terminal_velocity_empir(q_rai, q_tot, ρ_air, ρ_air_ground) atol =
             0.2 * terminal_velocity_empir(q_rai, q_tot, ρ_air, ρ_air_ground)
 
@@ -130,22 +116,13 @@
     q_liq_sat = 5e-3
     frac = [0.0, 0.5, 1.0, 1.5]
 
-<<<<<<< HEAD
-    τ_cond_evap = CM1.τ_relax(param_set_1M.MPS, liquid)
-=======
-    _τ_cond_evap = CMNe.τ_relax(prs, liquid)
->>>>>>> 109072c4
+    τ_cond_evap = CMNe.τ_relax(param_set_1M.MPS, liquid)
 
     for fr in frac
         q_liq = q_liq_sat * fr
 
-<<<<<<< HEAD
-        TT.@test CM1.conv_q_vap_to_q_liq_ice(
+        TT.@test CMNe.conv_q_vap_to_q_liq_ice(
             param_set_1M.MPS,
-=======
-        TT.@test CMNe.conv_q_vap_to_q_liq_ice(
-            prs,
->>>>>>> 109072c4
             liquid,
             TD.PhasePartition(0.0, q_liq_sat, 0.0),
             TD.PhasePartition(0.0, q_liq, 0.0),
@@ -158,22 +135,13 @@
     q_ice_sat = 2e-3
     frac = [0.0, 0.5, 1.0, 1.5]
 
-<<<<<<< HEAD
-    τ_cond_evap = CM1.τ_relax(param_set_1M.MPS, ice)
-=======
-    _τ_cond_evap = CMNe.τ_relax(prs, ice)
->>>>>>> 109072c4
+    τ_cond_evap = CMNe.τ_relax(param_set_1M.MPS, ice)
 
     for fr in frac
         q_ice = q_ice_sat * fr
 
-<<<<<<< HEAD
-        TT.@test CM1.conv_q_vap_to_q_liq_ice(
+        TT.@test CMNe.conv_q_vap_to_q_liq_ice(
             param_set_1M.MPS,
-=======
-        TT.@test CMNe.conv_q_vap_to_q_liq_ice(
-            prs,
->>>>>>> 109072c4
             ice,
             TD.PhasePartition(0.0, 0.0, q_ice_sat),
             TD.PhasePartition(0.0, 0.0, q_ice),
@@ -183,30 +151,30 @@
 
 TT.@testset "RainAutoconversion" begin
     #get parameters from Microphysics scheme
-    q_liq_threshold = param_set_1M.MPS.q_liq_threshold
-    τ_acnv_rai = param_set_1M.MPS.τ_acnv_rai
+    q_liq_threshold = param_set_1M.PPS.q_liq_threshold
+    τ_acnv_rai = param_set_1M.PPS.τ_acnv_rai
 
     q_liq_small = 0.5 * q_liq_threshold
-    TT.@test CM1.conv_q_liq_to_q_rai(param_set_1M.MPS, q_liq_small) == 0.0
+    TT.@test CM1.conv_q_liq_to_q_rai(param_set_1M.PPS, q_liq_small) == 0.0
 
     q_liq_big = 1.5 * q_liq_threshold
-    TT.@test CM1.conv_q_liq_to_q_rai(param_set_1M.MPS, q_liq_big) ==
+    TT.@test CM1.conv_q_liq_to_q_rai(param_set_1M.PPS, q_liq_big) ==
              0.5 * q_liq_threshold / τ_acnv_rai
 end
 
 TT.@testset "SnowAutoconversionNoSupersat" begin
     #get parameters from Microphysics scheme
-    q_ice_threshold = param_set_1M.MPS.q_ice_threshold
-    τ_acnv_sno = param_set_1M.MPS.τ_acnv_sno
+    q_ice_threshold = param_set_1M.PPS.q_ice_threshold
+    τ_acnv_sno = param_set_1M.PPS.τ_acnv_sno
 
     q_ice_small = 0.5 * q_ice_threshold
     TT.@test CM1.conv_q_ice_to_q_sno_no_supersat(
-        param_set_1M.MPS,
+        param_set_1M.PPS,
         q_ice_small,
     ) == 0.0
 
     q_ice_big = 1.5 * q_ice_threshold
-    TT.@test CM1.conv_q_ice_to_q_sno_no_supersat(param_set_1M.MPS, q_ice_big) ≈
+    TT.@test CM1.conv_q_ice_to_q_sno_no_supersat(param_set_1M.PPS, q_ice_big) ≈
              0.5 * q_ice_threshold / τ_acnv_sno
 end
 
@@ -217,18 +185,18 @@
     # above freezing temperatures -> no snow
     q = TD.PhasePartition(15e-3, 2e-3, 1e-3)
     T = 273.15 + 30
-    TT.@test CM1.conv_q_ice_to_q_sno(param_set_1M.MPS, q, ρ, T) == 0.0
+    TT.@test CM1.conv_q_ice_to_q_sno(param_set_1M.PPS, q, ρ, T) == 0.0
 
     # no ice -> no snow
     q = TD.PhasePartition(15e-3, 2e-3, 0.0)
     T = 273.15 - 30
-    TT.@test CM1.conv_q_ice_to_q_sno(param_set_1M.MPS, q, ρ, T) == 0.0
+    TT.@test CM1.conv_q_ice_to_q_sno(param_set_1M.PPS, q, ρ, T) == 0.0
 
     # no supersaturation -> no snow
     T = 273.15 - 5
     q_sat_ice = TD.q_vap_saturation_generic(param_set_1M.TPS, T, ρ, TD.Ice())
     q = TD.PhasePartition(q_sat_ice, 2e-3, 3e-3)
-    TT.@test CM1.conv_q_ice_to_q_sno(param_set_1M.MPS, q, ρ, T) == 0.0
+    TT.@test CM1.conv_q_ice_to_q_sno(param_set_1M.PPS, q, ρ, T) == 0.0
 
     # TODO - coudnt find a plot of what it should be from the original paper
     # just chacking if the number stays the same
@@ -237,7 +205,7 @@
     q_liq = 0.0
     q_ice = 0.03 * q_vap
     q = TD.PhasePartition(q_vap + q_liq + q_ice, q_liq, q_ice)
-    TT.@test CM1.conv_q_ice_to_q_sno(param_set_1M.MPS, q, ρ, T) ≈
+    TT.@test CM1.conv_q_ice_to_q_sno(param_set_1M.PPS, q, ρ, T) ≈
              1.8512022335645584e-9
 
 end
@@ -257,7 +225,7 @@
 
     for q_rai in q_rain_range
         TT.@test CM1.accretion(
-            param_set_1M.MPS,
+            param_set_1M.PPS,
             liquid,
             rain,
             q_liq,
@@ -280,20 +248,20 @@
     q_liq = 5e-4
     q_rai = 5e-4
 
-    TT.@test CM1.accretion(param_set_1M.MPS, liquid, rain, q_liq, q_rai, ρ) ≈
+    TT.@test CM1.accretion(param_set_1M.PPS, liquid, rain, q_liq, q_rai, ρ) ≈
              1.4150106417043544e-6
-    TT.@test CM1.accretion(param_set_1M.MPS, ice, snow, q_ice, q_sno, ρ) ≈
+    TT.@test CM1.accretion(param_set_1M.PPS, ice, snow, q_ice, q_sno, ρ) ≈
              2.453070979562392e-7
-    TT.@test CM1.accretion(param_set_1M.MPS, liquid, snow, q_liq, q_sno, ρ) ≈
+    TT.@test CM1.accretion(param_set_1M.PPS, liquid, snow, q_liq, q_sno, ρ) ≈
              2.453070979562392e-7
-    TT.@test CM1.accretion(param_set_1M.MPS, ice, rain, q_ice, q_rai, ρ) ≈
+    TT.@test CM1.accretion(param_set_1M.PPS, ice, rain, q_ice, q_rai, ρ) ≈
              1.768763302130443e-6
 
-    TT.@test CM1.accretion_rain_sink(param_set_1M.MPS, q_ice, q_rai, ρ) ≈
+    TT.@test CM1.accretion_rain_sink(param_set_1M.PPS, q_ice, q_rai, ρ) ≈
              3.085229094251214e-5
 
     TT.@test CM1.accretion_snow_rain(
-        param_set_1M.MPS,
+        param_set_1M.PPS,
         snow,
         rain,
         q_sno,
@@ -301,7 +269,7 @@
         ρ,
     ) ≈ 2.1705865794293408e-4
     TT.@test CM1.accretion_snow_rain(
-        param_set_1M.MPS,
+        param_set_1M.PPS,
         rain,
         snow,
         q_rai,
@@ -355,7 +323,7 @@
 
     for q_rai in q_rain_range
         TT.@test CM1.evaporation_sublimation(
-            param_set_1M.MPS,
+            param_set_1M.PPS,
             rain,
             q,
             q_rai,
@@ -380,7 +348,7 @@
     ρ = p / R / T
 
     TT.@test CM1.evaporation_sublimation(
-        param_set_1M.MPS,
+        param_set_1M.PPS,
         rain,
         q,
         q_rai,
@@ -422,7 +390,7 @@
             ρ = p / R / T
 
             TT.@test CM1.evaporation_sublimation(
-                param_set_1M.MPS,
+                param_set_1M.PPS,
                 snow,
                 q,
                 q_sno,
@@ -440,18 +408,18 @@
     T = 273.15 + 2
     ρ = 1.2
     q_sno = 1e-4
-    TT.@test CM1.snow_melt(param_set_1M.MPS, q_sno, ρ, T) ≈ 9.518235437405256e-6
+    TT.@test CM1.snow_melt(param_set_1M.PPS, q_sno, ρ, T) ≈ 9.518235437405256e-6
 
     # no snow -> no snow melt
     T = 273.15 + 2
     ρ = 1.2
     q_sno = 0.0
-    TT.@test CM1.snow_melt(param_set_1M.MPS, q_sno, ρ, T) ≈ 0
+    TT.@test CM1.snow_melt(param_set_1M.PPS, q_sno, ρ, T) ≈ 0
 
     # T < T_freeze -> no snow melt
     T = 273.15 - 2
     ρ = 1.2
     q_sno = 1e-4
-    TT.@test CM1.snow_melt(param_set_1M.MPS, q_sno, ρ, T) ≈ 0
+    TT.@test CM1.snow_melt(param_set_1M.PPS, q_sno, ρ, T) ≈ 0
 
 end